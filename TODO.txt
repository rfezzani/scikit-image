--- conflicted
+++ resolved
@@ -85,12 +85,9 @@
   ``marching_cube_classic``.
 * In ``skimage/color/colorconv.py``, remove the `alpha`and `is_rgb`
   arguments and the associated deprecation warnings from `gray2rgb`.
-<<<<<<< HEAD
-* In ``skimage/feature/__init__.py``, remove `masked_register_translation`.
-=======
 * In ``skimage/color/colorlabel.py``, remove the `change_default_value`
   decorator from `label2rgb` and set `bg_label` default value to 0.
->>>>>>> dfb7a092
+* In ``skimage/feature/__init__.py``, remove `masked_register_translation`.
 
 Other
 -----

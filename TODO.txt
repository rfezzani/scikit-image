Remember to list any API changes below in `doc/source/api_changes.txt`.

Version 0.17
------------

* Update RELEASE.txt regarding Azure Pipelines after making changes to
  scikit-image-wheels repo.
* Finalize ``skimage.future.graph`` API.
* Finalize ``skimage.future.manual_segmentation`` API.
* In ``skimage.filters.median``, remove the parameters ``mask``, ``shift_x``,
  and ``shift_y``.
* Remove deprecated arguments ``beta1`` and ``beta2`` from function ``skimage.filters.frangi``
* Remove deprecated arguments ``beta1`` and ``beta2`` from function ``skimage.filters.hessian``
* Remove unused arguments ``dtype`` in ``imread`` functions. See #3918.
* Remove ``rough_wall`` from ``skimage.data.__init__``.
* Remove parameter ``img`` from skimage.morphology.skeletonize_3d.

Version 0.18
------------

* Set ``preserve_range`` to ``False`` in ``radon`` and remove the
  deprecation warning.
* Remove deprecated function ``guess_spatial_dimensions`` in ``skimage.color.__init__``.
* Remove deprecated function ``load`` in ``skimage.data.__init__.py``.
* The following functions are deprecated and should be removed in 0.18:
  `skimage.measure.compare_mse`,
  `skimage.measure.compare_nrmse`,
  `skimage.measure.compare_pnsr`
  `skimage.measure.compare_ssim`
* `skimage/measure/tests/test_simple_metrics.py` should also be removed
* make coordinates='rc' the default in ``segmentation.active_contour``
* remove deprecated ``bc`` argument in ``segmentation.active_contour``
* In ``skimage/measure/_ccomp.label_cython`` remove the deprecated parameter
  ``neighbors`` and update the tests. Set the default value of ``connectivity``
  to 2.
* In ``skimage/morphology/convex_hull.py`` remove the deprecated parameter
  ``neighbors`` and update the tests. Set the default value of ``connectivity``
  to 2.
* In ``skimage.features.corner_peaks``, remove the warning.
* In ``skimage/transform`` remove histogram_matching.py.

Version 0.19
------------

* In ``skimage/draw/draw.py`` remove ``circle'' and related tests.
* In ``skimage/segmentation/morphsnakes.py`` remove ``circle_level_set'' and related tests.
* In ``skimage/morphology/_flood_fill.py`` replace the deprecated parameter
  in flood_fill() ``inplace`` with ``in_place`` and update the tests.
* In ``skimage/filters/rank/generic.py'' remove tophat and bottomhat (See #3614)
* Remove the definition of `skimage.util.pad` and
  skimage/util/tests/test_arraypad.py.
* Remove the warnings in ``skimage/filters/ridges.py`` from sato and hessian
  functions.
* In ``skimage/color/colorconv.py``, remove  `rgb2grey` and `grey2rgb`.
<<<<<<< HEAD
* In ``skimage/color/colorconv.py``, remove deprecation warnings in
  `rgb2gray`.
=======
* In ``skimage/color/colorconv.py``, remove the deprecation warning
  from `rgb2gray`.
>>>>>>> 54bf5e9f

Other
-----
* Remove the conditional warning logic when ``numpy`` is set to >= 1.15.0
  for ``scipy`` and ``pywl`` (``pywavelet``) in ``test_lpi_filter.py`` and
  ``test_denoise.py`` regarding multidimensional indexing.
* Remove the conditional warning logic when ``numpy`` is set to >= 1.15.0
  for sparse matricies (``np.matrix``) used by scipy.sparse in
  ``test_random_walker.py``. Note that there is also a chance ``scipy.sparse``
  moves away from using ``np.matrix`` in a future version too.
* Remove the conditional import and function call when ``numpy`` is set
  to > 1.15.x in ``skimage/util/arraycrop.py``.
* Remove custom fused type in ``skimage/filters/_max_tree.pyx`` once
  #3486 fused types is merged.
* Check whether imread wheels are available, then re-enable testing imread
  on macOS. See https://github.com/scikit-image/scikit-image/pull/3898
* When ``numpy`` is set to > 1.16, one may simplify the implementation of
  of `feature.blob_log` using the vectorized version of ``np.logspace``.
* Remove conditional import of ``scipy.fft`` in ``skimage._shared.fft`` once
  the minimum supported version of ``scipy`` reaches 1.4.
* When ``numpy`` is set to >= 1.16, simplify ``draw.line_nd`` by using the
  vectorized version of ``np.linspace``.
* Monitor when multibuild devel gets merged into master for python 3.8
  compatibility https://github.com/matthew-brett/multibuild/issues/284
  and update osx_install to point to the correct branch
* Remove pillow version related warning for MPO file format in
  `io._plugins.pil_plugin.imread` when upgrading pillow min version to
  6.0.0
* When ``numpy`` is set to >= 1.16, remove the warning assertion in
  ``skimage/exposure/tests/test_exposure.py::test_rescale_nan_warning``
  regarding ``invalid value encountered in reduce``.
* When ``numpy`` is set to >= 1.17, revisit the warning assertion in
  ``skimage/exposure/tests/test_exposure.py::test_rescale_nan_warning``
  regarding ``Passing `np.nan` to mean no clipping in np.clip``.
* Remove direct allocation of ``output`` from ``skimage/filters/_gaussian.py``,
  when ``scipy`` upgrades to 1.1. <|MERGE_RESOLUTION|>--- conflicted
+++ resolved
@@ -52,13 +52,8 @@
 * Remove the warnings in ``skimage/filters/ridges.py`` from sato and hessian
   functions.
 * In ``skimage/color/colorconv.py``, remove  `rgb2grey` and `grey2rgb`.
-<<<<<<< HEAD
 * In ``skimage/color/colorconv.py``, remove deprecation warnings in
   `rgb2gray`.
-=======
-* In ``skimage/color/colorconv.py``, remove the deprecation warning
-  from `rgb2gray`.
->>>>>>> 54bf5e9f
 
 Other
 -----

--- conflicted
+++ resolved
@@ -35,10 +35,9 @@
     def time_tvl1(self):
         registration.optical_flow_tvl1(self.I0, self.I1)
 
-<<<<<<< HEAD
     def time_ilk(self):
         registration.optical_flow_ilk(self.I0, self.I1)
-=======
+
 
 class PhaseCrossCorrelationRegistration:
     """Benchmarks for registration.phase_cross_correlation in scikit-image"""
@@ -79,5 +78,4 @@
         result = phase_cross_correlation(self.reference_image,
                                          self.shifted_image,
                                          upscale_factor,
-                                         space="fourier")
->>>>>>> 2f52ab87
+                                         space="fourier")
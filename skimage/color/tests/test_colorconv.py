"""Tests for color conversion functions.

Authors
-------
- the rgb2hsv test was written by Nicolas Pinto, 2009
- other tests written by Ralf Gommers, 2009

:license: modified BSD
"""

import os.path

import numpy as np
import pytest
from skimage._shared.testing import assert_equal, assert_almost_equal
from skimage._shared.testing import assert_array_almost_equal
from skimage._shared.testing import TestCase

from skimage.util import img_as_float, img_as_ubyte, img_as_float32
from skimage.io import imread
from skimage.color import (rgb2hsv, hsv2rgb,
                           rgb2xyz, xyz2rgb,
                           rgb2hed, hed2rgb,
                           separate_stains,
                           combine_stains,
                           rgb2rgbcie, rgbcie2rgb,
                           convert_colorspace,
                           rgb2gray, gray2rgb,
                           xyz2lab, lab2xyz,
                           lab2rgb, rgb2lab,
                           xyz2luv, luv2xyz,
                           luv2rgb, rgb2luv,
                           lab2lch, lch2lab,
                           rgb2yuv, yuv2rgb,
                           rgb2yiq, yiq2rgb,
                           rgb2ypbpr, ypbpr2rgb,
                           rgb2ycbcr, ycbcr2rgb,
                           rgb2ydbdr, ydbdr2rgb,
                           rgba2rgb, gray2rgba)

from skimage import data_dir
from skimage._shared._warnings import expected_warnings
import colorsys


class TestColorconv(TestCase):

    img_rgb = imread(os.path.join(data_dir, 'color.png'))
    img_grayscale = imread(os.path.join(data_dir, 'camera.png'))
    img_rgba = np.array([[[0, 0.5, 1, 0],
                          [0, 0.5, 1, 1],
                          [0, 0.5, 1, 0.5]]]).astype(np.float)

    colbars = np.array([[1, 1, 0, 0, 1, 1, 0, 0],
                        [1, 1, 1, 1, 0, 0, 0, 0],
                        [1, 0, 1, 0, 1, 0, 1, 0]]).astype(np.float)
    colbars_array = np.swapaxes(colbars.reshape(3, 4, 2), 0, 2)
    colbars_point75 = colbars * 0.75
    colbars_point75_array = np.swapaxes(colbars_point75.reshape(3, 4, 2), 0, 2)

    xyz_array = np.array([[[0.4124, 0.21260, 0.01930]],    # red
                          [[0, 0, 0]],    # black
                          [[.9505, 1., 1.089]],    # white
                          [[.1805, .0722, .9505]],    # blue
                          [[.07719, .15438, .02573]],    # green
                          ])
    lab_array = np.array([[[53.233, 80.109, 67.220]],    # red
                          [[0., 0., 0.]],    # black
                          [[100.0, 0.005, -0.010]],    # white
                          [[32.303, 79.197, -107.864]],    # blue
                          [[46.229, -51.7, 49.898]],    # green
                          ])

    luv_array = np.array([[[53.233, 175.053, 37.751]],   # red
                          [[0., 0., 0.]],   # black
                          [[100., 0.001, -0.017]],   # white
                          [[32.303, -9.400, -130.358]],   # blue
                          [[46.228, -43.774, 56.589]],   # green
                          ])

    # RGBA to RGB
    def test_rgba2rgb_conversion(self):
        rgba = self.img_rgba
        rgb = rgba2rgb(rgba)
        expected = np.array([[[1, 1, 1],
                              [0, 0.5, 1],
                              [0.5, 0.75, 1]]]).astype(np.float)
        self.assertEqual(rgb.shape, expected.shape)
        assert_almost_equal(rgb, expected)

    def test_rgba2rgb_error_grayscale(self):
        self.assertRaises(ValueError, rgba2rgb, self.img_grayscale)

    def test_rgba2rgb_error_rgb(self):
        self.assertRaises(ValueError, rgba2rgb, self.img_rgb)

    def test_rgba2rgb_dtype(self):
        rgba = self.img_rgba.astype('float64')
        rgba32 = img_as_float32(rgba)

        assert rgba2rgb(rgba).dtype == rgba.dtype
        assert rgba2rgb(rgba32).dtype == rgba32.dtype

    # RGB to HSV
    def test_rgb2hsv_conversion(self):
        rgb = img_as_float(self.img_rgb)[::16, ::16]
        hsv = rgb2hsv(rgb).reshape(-1, 3)
        # ground truth from colorsys
        gt = np.array([colorsys.rgb_to_hsv(pt[0], pt[1], pt[2])
                       for pt in rgb.reshape(-1, 3)]
                      )
        assert_almost_equal(hsv, gt)

    def test_rgb2hsv_error_grayscale(self):
        self.assertRaises(ValueError, rgb2hsv, self.img_grayscale)

    def test_rgb2hsv_error_one_element(self):
        self.assertRaises(ValueError, rgb2hsv, self.img_rgb[0, 0])

    def test_rgb2hsv_dtype(self):
        rgb = img_as_float(self.img_rgb)
        rgb32 = img_as_float32(self.img_rgb)

        assert rgb2hsv(rgb).dtype == rgb.dtype
        assert rgb2hsv(rgb32).dtype == rgb32.dtype

    # HSV to RGB
    def test_hsv2rgb_conversion(self):
        rgb = self.img_rgb.astype("float32")[::16, ::16]
        # create HSV image with colorsys
        hsv = np.array([colorsys.rgb_to_hsv(pt[0], pt[1], pt[2])
                        for pt in rgb.reshape(-1, 3)]).reshape(rgb.shape)
        # convert back to RGB and compare with original.
        # relative precision for RGB -> HSV roundtrip is about 1e-6
        assert_almost_equal(rgb, hsv2rgb(hsv), decimal=4)

    def test_hsv2rgb_error_grayscale(self):
        self.assertRaises(ValueError, hsv2rgb, self.img_grayscale)

    def test_hsv2rgb_error_one_element(self):
        self.assertRaises(ValueError, hsv2rgb, self.img_rgb[0, 0])

    def test_hsv2rgb_dtype(self):
        rgb = self.img_rgb.astype("float32")[::16, ::16]
        # create HSV image with colorsys
        hsv = np.array([colorsys.rgb_to_hsv(pt[0], pt[1], pt[2])
                        for pt in rgb.reshape(-1, 3)],
                       dtype='float64').reshape(rgb.shape)
        hsv32 = hsv.astype('float32')

        assert hsv2rgb(hsv).dtype == hsv.dtype
        assert hsv2rgb(hsv32).dtype == hsv32.dtype

    # RGB to XYZ
    def test_rgb2xyz_conversion(self):
        gt = np.array([[[0.950456, 1.      , 1.088754],
                        [0.538003, 0.787329, 1.06942 ],
                        [0.592876, 0.28484 , 0.969561],
                        [0.180423, 0.072169, 0.950227]],
                       [[0.770033, 0.927831, 0.138527],
                        [0.35758 , 0.71516 , 0.119193],
                        [0.412453, 0.212671, 0.019334],
                        [0.      , 0.      , 0.      ]]])
        assert_almost_equal(rgb2xyz(self.colbars_array), gt)

    # stop repeating the "raises" checks for all other functions that are
    # implemented with color._convert()
    def test_rgb2xyz_error_grayscale(self):
        self.assertRaises(ValueError, rgb2xyz, self.img_grayscale)

    def test_rgb2xyz_error_one_element(self):
        self.assertRaises(ValueError, rgb2xyz, self.img_rgb[0, 0])

    def test_rgb2xyz_dtype(self):
        img = self.colbars_array
        img32 = img.astype('float32')

        assert rgb2xyz(img).dtype == img.dtype
        assert rgb2xyz(img32).dtype == img32.dtype

    # XYZ to RGB
    def test_xyz2rgb_conversion(self):
        assert_almost_equal(xyz2rgb(rgb2xyz(self.colbars_array)),
                            self.colbars_array)

    def test_xyz2rgb_dtype(self):
        img = rgb2xyz(self.colbars_array)
        img32 = img.astype('float32')

        assert xyz2rgb(img).dtype == img.dtype
        assert xyz2rgb(img32).dtype == img32.dtype

    # RGB<->XYZ roundtrip on another image
    def test_xyz_rgb_roundtrip(self):
        img_rgb = img_as_float(self.img_rgb)
        assert_array_almost_equal(xyz2rgb(rgb2xyz(img_rgb)), img_rgb)

    # RGB<->HED roundtrip with ubyte image
    def test_hed_rgb_roundtrip(self):
        img_rgb = img_as_ubyte(self.img_rgb)
        new = img_as_ubyte(hed2rgb(rgb2hed(img_rgb)))
        assert_equal(new, img_rgb)

    # RGB<->HED roundtrip with float image
    def test_hed_rgb_float_roundtrip(self):
        img_rgb = img_as_float(self.img_rgb)
        assert_array_almost_equal(hed2rgb(rgb2hed(img_rgb)), img_rgb)

    # RGB<->HDX roundtrip with ubyte image
    def test_hdx_rgb_roundtrip(self):
        from skimage.color.colorconv import hdx_from_rgb, rgb_from_hdx
        img_rgb = self.img_rgb
        conv = combine_stains(separate_stains(img_rgb, hdx_from_rgb),
                              rgb_from_hdx)
        assert_equal(img_as_ubyte(conv), img_rgb)

    # RGB<->HDX roundtrip with float image
    def test_hdx_rgb_roundtrip_float(self):
        from skimage.color.colorconv import hdx_from_rgb, rgb_from_hdx
        img_rgb = img_as_float(self.img_rgb)
        conv = combine_stains(separate_stains(img_rgb, hdx_from_rgb),
                              rgb_from_hdx)
        assert_array_almost_equal(conv, img_rgb)

    # RGB to RGB CIE
    def test_rgb2rgbcie_conversion(self):
        gt = np.array([[[ 0.1488856 ,  0.18288098,  0.19277574],
                        [ 0.01163224,  0.16649536,  0.18948516],
                        [ 0.12259182,  0.03308008,  0.17298223],
                        [-0.01466154,  0.01669446,  0.16969164]],
                       [[ 0.16354714,  0.16618652,  0.0230841 ],
                        [ 0.02629378,  0.1498009 ,  0.01979351],
                        [ 0.13725336,  0.01638562,  0.00329059],
                        [ 0.        ,  0.        ,  0.        ]]])
        assert_almost_equal(rgb2rgbcie(self.colbars_array), gt)

    def test_rgb2rgbcie_dtype(self):
        img = self.colbars_array.astype('float64')
        img32 = img.astype('float32')

        assert rgb2rgbcie(img).dtype == img.dtype
        assert rgb2rgbcie(img32).dtype == img32.dtype

    # RGB CIE to RGB
    def test_rgbcie2rgb_conversion(self):
        # only roundtrip test, we checked rgb2rgbcie above already
        assert_almost_equal(rgbcie2rgb(rgb2rgbcie(self.colbars_array)),
                            self.colbars_array)

    def test_rgbcie2rgb_dtype(self):
        img = rgb2rgbcie(self.colbars_array).astype('float64')
        img32 = img.astype('float32')

        assert rgbcie2rgb(img).dtype == img.dtype
        assert rgbcie2rgb(img32).dtype == img32.dtype

    def test_convert_colorspace(self):
        colspaces = ['HSV', 'RGB CIE', 'XYZ', 'YCbCr', 'YPbPr', 'YDbDr']
        colfuncs_from = [
            hsv2rgb, rgbcie2rgb, xyz2rgb,
            ycbcr2rgb, ypbpr2rgb, ydbdr2rgb
        ]
        colfuncs_to = [
            rgb2hsv, rgb2rgbcie, rgb2xyz,
            rgb2ycbcr, rgb2ypbpr, rgb2ydbdr
        ]

        assert_almost_equal(
            convert_colorspace(self.colbars_array, 'RGB', 'RGB'),
            self.colbars_array)

        for i, space in enumerate(colspaces):
            gt = colfuncs_from[i](self.colbars_array)
            assert_almost_equal(
                convert_colorspace(self.colbars_array, space, 'RGB'), gt)
            gt = colfuncs_to[i](self.colbars_array)
            assert_almost_equal(
                convert_colorspace(self.colbars_array, 'RGB', space), gt)

        self.assertRaises(ValueError, convert_colorspace,
                          self.colbars_array, 'nokey', 'XYZ')
        self.assertRaises(ValueError, convert_colorspace,
                          self.colbars_array, 'RGB', 'nokey')

    def test_rgb2gray(self):
        x = np.array([1, 1, 1]).reshape((1, 1, 3)).astype(np.float)
        g = rgb2gray(x)
        assert_array_almost_equal(g, 1)

        assert_equal(g.shape, (1, 1))

    def test_rgb2gray_contiguous(self):
        x = np.random.rand(10, 10, 3)
        assert rgb2gray(x).flags["C_CONTIGUOUS"]
        assert rgb2gray(x[:5, :5]).flags["C_CONTIGUOUS"]

    def test_rgb2gray_alpha(self):
        x = np.random.rand(10, 10, 4)
        with expected_warnings(['Non RGB image conversion']):
            assert rgb2gray(x).ndim == 2

    def test_rgb2gray_on_gray(self):
        rgb2gray(np.random.rand(5, 5))

    def test_rgb2gray_dtype(self):
        img = np.random.rand(10, 10, 3).astype('float64')
        img32 = img.astype('float32')

        assert rgb2gray(img).dtype == img.dtype
        assert rgb2gray(img32).dtype == img32.dtype

    # test matrices for xyz2lab and lab2xyz generated using
    # http://www.easyrgb.com/index.php?X=CALC
    # Note: easyrgb website displays xyz*100
    def test_xyz2lab(self):
        assert_array_almost_equal(xyz2lab(self.xyz_array),
                                  self.lab_array, decimal=3)

        # Test the conversion with the rest of the illuminants.
        for I in ["d50", "d55", "d65", "d75"]:
            for obs in ["2", "10"]:
                fname = "lab_array_{0}_{1}.npy".format(I, obs)
                lab_array_I_obs = np.load(
                    os.path.join(os.path.dirname(__file__), 'data', fname))
                assert_array_almost_equal(lab_array_I_obs,
                                          xyz2lab(self.xyz_array, I, obs),
                                          decimal=2)
        for I in ["a", "e"]:
            fname = "lab_array_{0}_2.npy".format(I)
            lab_array_I_obs = np.load(
                os.path.join(os.path.dirname(__file__), 'data', fname))
            assert_array_almost_equal(lab_array_I_obs,
                                      xyz2lab(self.xyz_array, I, "2"),
                                      decimal=2)

    def test_xyz2lab_dtype(self):
        img = self.xyz_array.astype('float64')
        img32 = img.astype('float32')

        assert xyz2lab(img).dtype == img.dtype
        assert xyz2lab(img32).dtype == img32.dtype

    def test_lab2xyz(self):
        assert_array_almost_equal(lab2xyz(self.lab_array),
                                  self.xyz_array, decimal=3)

        # Test the conversion with the rest of the illuminants.
        for I in ["d50", "d55", "d65", "d75"]:
            for obs in ["2", "10"]:
                fname = "lab_array_{0}_{1}.npy".format(I, obs)
                lab_array_I_obs = np.load(
                    os.path.join(os.path.dirname(__file__), 'data', fname))
                assert_array_almost_equal(lab2xyz(lab_array_I_obs, I, obs),
                                          self.xyz_array, decimal=3)
        for I in ["a", "e"]:
            fname = "lab_array_{0}_2.npy".format(I, obs)
            lab_array_I_obs = np.load(
                os.path.join(os.path.dirname(__file__), 'data', fname))
            assert_array_almost_equal(lab2xyz(lab_array_I_obs, I, "2"),
                                      self.xyz_array, decimal=3)

        # And we include a call to test the exception handling in the code.
        try:
            xs = lab2xyz(lab_array_I_obs, "NaI", "2")   # Not an illuminant
        except ValueError:
            pass

        try:
            xs = lab2xyz(lab_array_I_obs, "d50", "42")   # Not a degree
        except ValueError:
            pass

    def test_lab2xyz_dtype(self):
        img = self.lab_array.astype('float64')
        img32 = img.astype('float32')

        assert lab2xyz(img).dtype == img.dtype
        assert lab2xyz(img32).dtype == img32.dtype

    def test_rgb2lab_brucelindbloom(self):
        """
        Test the RGB->Lab conversion by comparing to the calculator on the
        authoritative Bruce Lindbloom
        [website](http://brucelindbloom.com/index.html?ColorCalculator.html).
        """
        # Obtained with D65 white point, sRGB model and gamma
        gt_for_colbars = np.array([
            [100,0,0],
            [97.1393, -21.5537, 94.4780],
            [91.1132, -48.0875, -14.1312],
            [87.7347, -86.1827, 83.1793],
            [60.3242, 98.2343, -60.8249],
            [53.2408, 80.0925, 67.2032],
            [32.2970, 79.1875, -107.8602],
            [0,0,0]]).T
        gt_array = np.swapaxes(gt_for_colbars.reshape(3, 4, 2), 0, 2)
        assert_array_almost_equal(rgb2lab(self.colbars_array), gt_array, decimal=2)

    def test_lab_rgb_roundtrip(self):
        img_rgb = img_as_float(self.img_rgb)
        assert_array_almost_equal(lab2rgb(rgb2lab(img_rgb)), img_rgb)

    def test_rgb2lab_dtype(self):
        img = self.colbars_array.astype('float64')
        img32 = img.astype('float32')

        assert rgb2lab(img).dtype == img.dtype
        assert rgb2lab(img32).dtype == img32.dtype

    def test_lab2rgb_dtype(self):
        img = self.lab_array.astype('float64')
        img32 = img.astype('float32')

        assert lab2rgb(img).dtype == img.dtype
        assert lab2rgb(img32).dtype == img32.dtype

    # test matrices for xyz2luv and luv2xyz generated using
    # http://www.easyrgb.com/index.php?X=CALC
    # Note: easyrgb website displays xyz*100
    def test_xyz2luv(self):
        assert_array_almost_equal(xyz2luv(self.xyz_array),
                                  self.luv_array, decimal=3)

        # Test the conversion with the rest of the illuminants.
        for I in ["d50", "d55", "d65", "d75"]:
            for obs in ["2", "10"]:
                fname = "luv_array_{0}_{1}.npy".format(I, obs)
                luv_array_I_obs = np.load(
                    os.path.join(os.path.dirname(__file__), 'data', fname))
                assert_array_almost_equal(luv_array_I_obs,
                                          xyz2luv(self.xyz_array, I, obs),
                                          decimal=2)
        for I in ["a", "e"]:
            fname = "luv_array_{0}_2.npy".format(I)
            luv_array_I_obs = np.load(
                os.path.join(os.path.dirname(__file__), 'data', fname))
            assert_array_almost_equal(luv_array_I_obs,
                                      xyz2luv(self.xyz_array, I, "2"),
                                      decimal=2)

    def test_xyz2luv_dtype(self):
        img = self.xyz_array.astype('float64')
        img32 = img.astype('float32')

        assert xyz2luv(img).dtype == img.dtype
        assert xyz2luv(img32).dtype == img32.dtype

    def test_luv2xyz(self):
        assert_array_almost_equal(luv2xyz(self.luv_array),
                                  self.xyz_array, decimal=3)

        # Test the conversion with the rest of the illuminants.
        for I in ["d50", "d55", "d65", "d75"]:
            for obs in ["2", "10"]:
                fname = "luv_array_{0}_{1}.npy".format(I, obs)
                luv_array_I_obs = np.load(
                    os.path.join(os.path.dirname(__file__), 'data', fname))
                assert_array_almost_equal(luv2xyz(luv_array_I_obs, I, obs),
                                          self.xyz_array, decimal=3)
        for I in ["a", "e"]:
            fname = "luv_array_{0}_2.npy".format(I, obs)
            luv_array_I_obs = np.load(
                os.path.join(os.path.dirname(__file__), 'data', fname))
            assert_array_almost_equal(luv2xyz(luv_array_I_obs, I, "2"),
                                      self.xyz_array, decimal=3)

    def test_luv2xyz_dtype(self):
        img = self.luv_array.astype('float64')
        img32 = img.astype('float32')

        assert luv2xyz(img).dtype == img.dtype
        assert luv2xyz(img32).dtype == img32.dtype

    def test_rgb2luv_brucelindbloom(self):
        """
        Test the RGB->Lab conversion by comparing to the calculator on the
        authoritative Bruce Lindbloom
        [website](http://brucelindbloom.com/index.html?ColorCalculator.html).
        """
        # Obtained with D65 white point, sRGB model and gamma
        gt_for_colbars = np.array([
            [100, 0, 0],
            [97.1393, 7.7056, 106.7866],
            [91.1132, -70.4773, -15.2042],
            [87.7347, -83.0776, 107.3985],
            [60.3242, 84.0714, -108.6834],
            [53.2408, 175.0151, 37.7564],
            [32.2970, -9.4054, -130.3423],
            [0, 0, 0]]).T
        gt_array = np.swapaxes(gt_for_colbars.reshape(3, 4, 2), 0, 2)
        assert_array_almost_equal(rgb2luv(self.colbars_array),
                                  gt_array, decimal=2)

    def test_rgb2luv_dtype(self):
        img = self.colbars_array.astype('float64')
        img32 = img.astype('float32')

        assert rgb2luv(img).dtype == img.dtype
        assert rgb2luv(img32).dtype == img32.dtype

    def test_luv2rgb_dtype(self):
        img = self.luv_array.astype('float64')
        img32 = img.astype('float32')

        assert luv2rgb(img).dtype == img.dtype
        assert luv2rgb(img32).dtype == img32.dtype

    def test_luv_rgb_roundtrip(self):
        img_rgb = img_as_float(self.img_rgb)
        assert_array_almost_equal(luv2rgb(rgb2luv(img_rgb)), img_rgb)

    def test_lab_rgb_outlier(self):
        lab_array = np.ones((3, 1, 3))
        lab_array[0] = [50, -12, 85]
        lab_array[1] = [50, 12, -85]
        lab_array[2] = [90, -4, -47]
        rgb_array = np.array([[[0.501, 0.481, 0]],
                              [[0, 0.482, 1.]],
                              [[0.578, 0.914, 1.]],
                              ])
        assert_almost_equal(lab2rgb(lab_array), rgb_array, decimal=3)

    def test_lab_full_gamut(self):
        a, b = np.meshgrid(np.arange(-100, 100), np.arange(-100, 100))
        L = np.ones(a.shape)
        lab = np.dstack((L, a, b))
        for value in [0, 10, 20]:
            lab[:, :, 0] = value
            with expected_warnings(['Color data out of range']):
                lab2xyz(lab)

    def test_lab_lch_roundtrip(self):
        rgb = img_as_float(self.img_rgb)
        lab = rgb2lab(rgb)
        lab2 = lch2lab(lab2lch(lab))
        assert_array_almost_equal(lab2, lab)

    def test_rgb_lch_roundtrip(self):
        rgb = img_as_float(self.img_rgb)
        lab = rgb2lab(rgb)
        lch = lab2lch(lab)
        lab2 = lch2lab(lch)
        rgb2 = lab2rgb(lab2)
        assert_array_almost_equal(rgb, rgb2)

    def test_lab_lch_0d(self):
        lab0 = self._get_lab0()
        lch0 = lab2lch(lab0)
        lch2 = lab2lch(lab0[None, None, :])
        assert_array_almost_equal(lch0, lch2[0, 0, :])

    def test_lab_lch_1d(self):
        lab0 = self._get_lab0()
        lch0 = lab2lch(lab0)
        lch1 = lab2lch(lab0[None, :])
        assert_array_almost_equal(lch0, lch1[0, :])

    def test_lab_lch_3d(self):
        lab0 = self._get_lab0()
        lch0 = lab2lch(lab0)
        lch3 = lab2lch(lab0[None, None, None, :])
        assert_array_almost_equal(lch0, lch3[0, 0, 0, :])

    def _get_lab0(self):
        rgb = img_as_float(self.img_rgb[:1, :1, :])
        return rgb2lab(rgb)[0, 0, :]

    def test_yuv(self):
        rgb = np.array([[[1.0, 1.0, 1.0]]])
        assert_array_almost_equal(rgb2yuv(rgb), np.array([[[1, 0, 0]]]))
        assert_array_almost_equal(rgb2yiq(rgb), np.array([[[1, 0, 0]]]))
        assert_array_almost_equal(rgb2ypbpr(rgb), np.array([[[1, 0, 0]]]))
        assert_array_almost_equal(rgb2ycbcr(rgb), np.array([[[235, 128, 128]]]))
        assert_array_almost_equal(rgb2ydbdr(rgb), np.array([[[1, 0, 0]]]))
        rgb = np.array([[[0.0, 1.0, 0.0]]])
        assert_array_almost_equal(rgb2yuv(rgb), np.array([[[0.587, -0.28886916, -0.51496512]]]))
        assert_array_almost_equal(rgb2yiq(rgb), np.array([[[0.587, -0.27455667, -0.52273617]]]))
        assert_array_almost_equal(rgb2ypbpr(rgb), np.array([[[0.587, -0.331264, -0.418688]]]))
        assert_array_almost_equal(rgb2ycbcr(rgb), np.array([[[144.553,   53.797,   34.214]]]))
        assert_array_almost_equal(rgb2ydbdr(rgb), np.array([[[0.587, -0.883, 1.116]]]))

    def test_yuv_roundtrip(self):
        img_rgb = img_as_float(self.img_rgb)[::16, ::16]
        assert_array_almost_equal(yuv2rgb(rgb2yuv(img_rgb)), img_rgb)
        assert_array_almost_equal(yiq2rgb(rgb2yiq(img_rgb)), img_rgb)
        assert_array_almost_equal(ypbpr2rgb(rgb2ypbpr(img_rgb)), img_rgb)
        assert_array_almost_equal(ycbcr2rgb(rgb2ycbcr(img_rgb)), img_rgb)
        assert_array_almost_equal(ydbdr2rgb(rgb2ydbdr(img_rgb)), img_rgb)

    def test_rgb2yuv_dtype(self):
        img = self.colbars_array.astype('float64')
        img32 = img.astype('float32')

        assert rgb2yuv(img).dtype == img.dtype
        assert rgb2yuv(img32).dtype == img32.dtype

    def test_yuv2rgb_dtype(self):
        img = rgb2yuv(self.colbars_array).astype('float64')
        img32 = img.astype('float32')

        assert yuv2rgb(img).dtype == img.dtype
        assert yuv2rgb(img32).dtype == img32.dtype

    def test_rgb2yiq_conversion(self):
        rgb = img_as_float(self.img_rgb)[::16, ::16]
        yiq = rgb2yiq(rgb).reshape(-1, 3)
        gt = np.array([colorsys.rgb_to_yiq(pt[0], pt[1], pt[2])
                       for pt in rgb.reshape(-1, 3)]
                      )
        assert_almost_equal(yiq, gt, decimal=2)


def test_gray2rgb():
    x = np.array([0, 0.5, 1])
    w = gray2rgb(x)
    expected_output = np.array([[ 0, 0, 0 ],
                                [ 0.5, 0.5, 0.5, ],
                                [ 1, 1, 1 ]])

    assert_equal(w, expected_output)

    x = x.reshape((3, 1))
    y = gray2rgb(x)

    assert_equal(y.shape, (3, 1, 3))
    assert_equal(y.dtype, x.dtype)
    assert_equal(y[..., 0], x)
    assert_equal(y[0, 0, :], [0, 0, 0])

    x = np.array([[0, 128, 255]], dtype=np.uint8)
    z = gray2rgb(x)

    assert_equal(z.shape, (1, 3, 3))
    assert_equal(z[..., 0], x)
    assert_equal(z[0, 1, :], [128, 128, 128])


def test_gray2rgb_rgb():
    x = np.random.rand(5, 5, 4)
    with expected_warnings(['Pass-through of possibly RGB images']):
        y = gray2rgb(x)
    assert_equal(x, y)


def test_gray2rgb_alpha():
    x = np.random.random((5, 5, 4))
<<<<<<< HEAD
    assert_equal(gray2rgb(x, alpha=None).shape, (5, 5, 4))
    with expected_warnings(["alpha argument is deprecated"]):
        assert_equal(gray2rgb(x, alpha=False).shape, (5, 5, 3))
    with expected_warnings(["alpha argument is deprecated"]):
        assert_equal(gray2rgb(x, alpha=True).shape, (5, 5, 4))

    x = np.random.random((5, 5, 3))
    assert_equal(gray2rgb(x, alpha=None).shape, (5, 5, 3))
    with expected_warnings(["alpha argument is deprecated"]):
        assert_equal(gray2rgb(x, alpha=False).shape, (5, 5, 3))
    with expected_warnings(["alpha argument is deprecated"]):
=======
    with expected_warnings(['Pass-through of possibly RGB images']):
        assert_equal(gray2rgb(x, alpha=None).shape, (5, 5, 4))
    with expected_warnings(['Pass-through of possibly RGB images']):
        assert_equal(gray2rgb(x, alpha=False).shape, (5, 5, 3))
    with expected_warnings(['Pass-through of possibly RGB images']):
        assert_equal(gray2rgb(x, alpha=True).shape, (5, 5, 4))

    x = np.random.random((5, 5, 3))
    with expected_warnings(['Pass-through of possibly RGB images']):
        assert_equal(gray2rgb(x, alpha=None).shape, (5, 5, 3))
    with expected_warnings(['Pass-through of possibly RGB images']):
        assert_equal(gray2rgb(x, alpha=False).shape, (5, 5, 3))
    with expected_warnings(['Pass-through of possibly RGB images']):
>>>>>>> f97d2e63
        assert_equal(gray2rgb(x, alpha=True).shape, (5, 5, 4))

    with expected_warnings(["alpha argument is deprecated"]):
        assert_equal(gray2rgb(np.array([[1, 2], [3, 4.]]),
                              alpha=True)[0, 0, 3], 1)
    with expected_warnings(["alpha argument is deprecated"]):
        assert_equal(gray2rgb(np.array([[1, 2], [3, 4]], dtype=np.uint8),
                              alpha=True)[0, 0, 3], 255)


@pytest.mark.parametrize("shape", [(5, 5), (5, 5, 4), (5, 4, 5, 4)])
def test_gray2rgba(shape):
    # nD case
    img = np.random.random(shape)
    rgba = gray2rgba(img)

    # Shape check
    assert_equal(rgba.shape, shape + (4, ))

    # dtype check
    assert rgba.dtype == img.dtype

    # RGB channels check
    for channel in range(3):
        assert_equal(rgba[..., channel], img)

    # Alpha channel check
    assert_equal(rgba[..., 3], 1.0)


def test_gray2rgba_dtype():
    img_f64 = np.random.random((5, 5))
    img_f32 = img_f64.astype('float32')
    img_u8 = img_as_ubyte(img_f64)
    img_int = img_u8.astype(int)

    for img in [img_f64, img_f32, img_u8, img_int]:
        assert gray2rgba(img).dtype == img.dtype


def test_gray2rgba_alpha():
    img = np.random.random((5, 5))
    img_u8 = img_as_ubyte(img)

    # Default
    alpha = None
    rgba = gray2rgba(img, alpha)

    assert_equal(rgba[..., 3], 1.0)

    # Scalar
    alpha = 0.5
    rgba = gray2rgba(img, alpha)

    assert_equal(rgba[..., 3], alpha)

    # Array
    alpha = np.random.random((5, 5))
    rgba = gray2rgba(img, alpha)

    assert_equal(rgba[..., 3], alpha)

    # Warning about alpha cast
    alpha = 0.5
    with expected_warnings(["alpha can't be safely cast to image dtype"]):
        rgba = gray2rgba(img_u8, alpha)

    # Invalid scalar value
    alpha = 255

    with expected_warnings(["alpha = 255 is not in image data type limits."]):
        rgba = gray2rgba(img, alpha)

    # Invalid shape
    alpha = np.random.random((5, 5, 1))
    expected_err_msg = ("could not broadcast input array from shape (5,5,1) "
                        "into shape (5,5)")

    with pytest.raises(ValueError) as err:
        rgba = gray2rgba(img, alpha)
    assert expected_err_msg == str(err.value)<|MERGE_RESOLUTION|>--- conflicted
+++ resolved
@@ -644,33 +644,23 @@
 
 def test_gray2rgb_alpha():
     x = np.random.random((5, 5, 4))
-<<<<<<< HEAD
-    assert_equal(gray2rgb(x, alpha=None).shape, (5, 5, 4))
-    with expected_warnings(["alpha argument is deprecated"]):
-        assert_equal(gray2rgb(x, alpha=False).shape, (5, 5, 3))
-    with expected_warnings(["alpha argument is deprecated"]):
-        assert_equal(gray2rgb(x, alpha=True).shape, (5, 5, 4))
-
-    x = np.random.random((5, 5, 3))
-    assert_equal(gray2rgb(x, alpha=None).shape, (5, 5, 3))
-    with expected_warnings(["alpha argument is deprecated"]):
-        assert_equal(gray2rgb(x, alpha=False).shape, (5, 5, 3))
-    with expected_warnings(["alpha argument is deprecated"]):
-=======
     with expected_warnings(['Pass-through of possibly RGB images']):
         assert_equal(gray2rgb(x, alpha=None).shape, (5, 5, 4))
-    with expected_warnings(['Pass-through of possibly RGB images']):
+    with expected_warnings(['Pass-through of possibly RGB images',
+                            'alpha argument is deprecated']):
         assert_equal(gray2rgb(x, alpha=False).shape, (5, 5, 3))
-    with expected_warnings(['Pass-through of possibly RGB images']):
+    with expected_warnings(['Pass-through of possibly RGB images',
+                            'alpha argument is deprecated']):
         assert_equal(gray2rgb(x, alpha=True).shape, (5, 5, 4))
 
     x = np.random.random((5, 5, 3))
     with expected_warnings(['Pass-through of possibly RGB images']):
         assert_equal(gray2rgb(x, alpha=None).shape, (5, 5, 3))
-    with expected_warnings(['Pass-through of possibly RGB images']):
+    with expected_warnings(['Pass-through of possibly RGB images',
+                            'alpha argument is deprecated']):
         assert_equal(gray2rgb(x, alpha=False).shape, (5, 5, 3))
-    with expected_warnings(['Pass-through of possibly RGB images']):
->>>>>>> f97d2e63
+    with expected_warnings(['Pass-through of possibly RGB images',
+                            'alpha argument is deprecated']):
         assert_equal(gray2rgb(x, alpha=True).shape, (5, 5, 4))
 
     with expected_warnings(["alpha argument is deprecated"]):

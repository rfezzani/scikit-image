--- conflicted
+++ resolved
@@ -296,11 +296,7 @@
 
     def test_rgb2gray_alpha(self):
         x = np.random.rand(10, 10, 4)
-<<<<<<< HEAD
-        with expected_warnings(['RGBA image conversion']):
-=======
         with expected_warnings(['Non RGB image conversion']):
->>>>>>> 54bf5e9f
             assert rgb2gray(x).ndim == 2
 
     def test_rgb2gray_on_gray(self):
@@ -642,32 +638,31 @@
 
 def test_gray2rgb_rgb():
     x = np.random.rand(5, 5, 4)
-<<<<<<< HEAD
-    with expected_warnings(['RGB and RGBA images conversion']):
-=======
     with expected_warnings(['Pass-through of possibly RGB images']):
->>>>>>> 54bf5e9f
         y = gray2rgb(x)
     assert_equal(x, y)
 
 
 def test_gray2rgb_alpha():
     x = np.random.random((5, 5, 4))
-<<<<<<< HEAD
-    with expected_warnings(['RGB and RGBA images conversion']):
+    with expected_warnings(['Pass-through of possibly RGB images']):
         assert_equal(gray2rgb(x, alpha=None).shape, (5, 5, 4))
+    with expected_warnings(['Pass-through of possibly RGB images']):
         assert_equal(gray2rgb(x, alpha=False).shape, (5, 5, 3))
+    with expected_warnings(['Pass-through of possibly RGB images']):
         assert_equal(gray2rgb(x, alpha=True).shape, (5, 5, 4))
 
     x = np.random.random((5, 5, 3))
-    with expected_warnings(['RGB and RGBA images conversion']):
+    with expected_warnings(['Pass-through of possibly RGB images']):
         assert_equal(gray2rgb(x, alpha=None).shape, (5, 5, 3))
+    with expected_warnings(['Pass-through of possibly RGB images']):
         assert_equal(gray2rgb(x, alpha=False).shape, (5, 5, 3))
+    with expected_warnings(['Pass-through of possibly RGB images']):
         assert_equal(gray2rgb(x, alpha=True).shape, (5, 5, 4))
-        assert_equal(gray2rgb(np.array([[1, 2], [3, 4.]]),
-                              alpha=True)[0, 0, 3], 1)
-        assert_equal(gray2rgb(np.array([[1, 2], [3, 4]], dtype=np.uint8),
-                              alpha=True)[0, 0, 3], 255)
+    assert_equal(gray2rgb(np.array([[1, 2], [3, 4.]]),
+                          alpha=True)[0, 0, 3], 1)
+    assert_equal(gray2rgb(np.array([[1, 2], [3, 4]], dtype=np.uint8),
+                          alpha=True)[0, 0, 3], 255)
 
 
 @pytest.mark.parametrize("func", [rgb2hsv, hsv2rgb,
@@ -691,25 +686,4 @@
     img = np.random.rand(*shape)
     out = func(img)
 
-    assert out.shape == shape[:out.ndim]
-=======
-    with expected_warnings(['Pass-through of possibly RGB images']):
-        assert_equal(gray2rgb(x, alpha=None).shape, (5, 5, 4))
-    with expected_warnings(['Pass-through of possibly RGB images']):
-        assert_equal(gray2rgb(x, alpha=False).shape, (5, 5, 3))
-    with expected_warnings(['Pass-through of possibly RGB images']):
-        assert_equal(gray2rgb(x, alpha=True).shape, (5, 5, 4))
-
-    x = np.random.random((5, 5, 3))
-    with expected_warnings(['Pass-through of possibly RGB images']):
-        assert_equal(gray2rgb(x, alpha=None).shape, (5, 5, 3))
-    with expected_warnings(['Pass-through of possibly RGB images']):
-        assert_equal(gray2rgb(x, alpha=False).shape, (5, 5, 3))
-    with expected_warnings(['Pass-through of possibly RGB images']):
-        assert_equal(gray2rgb(x, alpha=True).shape, (5, 5, 4))
-
-    assert_equal(gray2rgb(np.array([[1, 2], [3, 4.]]),
-                          alpha=True)[0, 0, 3], 1)
-    assert_equal(gray2rgb(np.array([[1, 2], [3, 4]], dtype=np.uint8),
-                          alpha=True)[0, 0, 3], 255)
->>>>>>> 54bf5e9f
+    assert out.shape == shape[:out.ndim]
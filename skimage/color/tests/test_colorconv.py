--- conflicted
+++ resolved
@@ -297,11 +297,7 @@
             assert rgb2gray(x).ndim == 2
 
     def test_rgb2gray_on_gray(self):
-<<<<<<< HEAD
-        with expected_warnings(['The behavior of rgb2gray']):
-=======
         with expected_warnings(['The behavior of rgb2gray will change']):
->>>>>>> 47f8e679
             rgb2gray(np.random.rand(5, 5))
 
     def test_rgb2gray_dtype(self):

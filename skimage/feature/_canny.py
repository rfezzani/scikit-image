"""
canny.py - Canny Edge detector

Reference: Canny, J., A Computational Approach To Edge Detection, IEEE Trans.
    Pattern Analysis and Machine Intelligence, 8:679-714, 1986

Originally part of CellProfiler, code licensed under both GPL and BSD licenses.
Website: http://www.cellprofiler.org
Copyright (c) 2003-2009 Massachusetts Institute of Technology
Copyright (c) 2009-2011 Broad Institute
All rights reserved.
Original author: Lee Kamentsky
"""

import numpy as np
import scipy.ndimage as ndi

from ..filters import gaussian
from .. import dtype_limits
from .._shared.utils import check_nD


def _preprocess(image, mask, sigma, mode):
    """Preprocess the image and mask before applying canny edge detection.

    The image is smoothed using a gaussian filter ignoring masked
    pixels and the mask is eroded.

    Parameters
    ----------
    image : array
        Image to be smoothed.
    mask : array
        Mask with 1's for significant pixels, 0's for masked pixels.
    sigma : scalar or sequence of scalars, optional
        Standard deviation for Gaussian kernel. The standard
        deviations of the Gaussian filter are given for each axis as a
        sequence, or as a single number, in which case it is equal for
        all axes.
    mode : {'reflect', 'constant', 'nearest', 'mirror', 'wrap'}, optional
        The ``mode`` parameter determines how the array borders are
        handled, where ``cval`` is the value when mode is equal to
        'constant'. Default is 'nearest'.
    preserve_range : bool, optional
        Whether to keep the original range of values. Otherwise, the input
        image is converted according to the conventions of `img_as_float`.
        Also see https://scikit-image.org/docs/dev/user_guide/data_types.html

    Returns
    -------
    smoothed_image : ndarray
        The smoothed array
    eroded_mask : ndarray
        The eroded mask.

    """

    if mask is None:
        mask = np.ones(image.shape, dtype=bool)

    masked_image = np.zeros_like(image)
    masked_image[mask] = image[mask]

    # Compute the fractional contribution of masked pixels by applying
    # the function to the mask (which gets you the fraction of the
    # pixel data that's due to significant points)
    bleed_over = (gaussian(mask.astype(float), sigma=sigma, mode=mode)
                  + np.finfo(float).eps)

    # Smooth the masked image
    smoothed_image = gaussian(masked_image, sigma=sigma, mode=mode)

    # Lower the result by the bleed-over fraction, so you can
    # recalibrate by dividing by the function on the mask to recover
    # the effect of smoothing from just the significant pixels.
    smoothed_image /= bleed_over

    # Make the eroded mask. Setting the border value to zero will wipe
    # out the image edges for us.
    s = ndi.generate_binary_structure(2, 2)
    eroded_mask = ndi.binary_erosion(mask, s, border_value=0)

    return smoothed_image, eroded_mask


def _set_local_maxima(magnitude, pts, w_num, w_denum, row_slices,
                      col_slices, out):
    # Get the magnitudes shifted left to make a matrix of the points to the
    # right of pts. Similarly, shift left and down to get the points to the
    # top right of pts.
    r_0, r_1, r_2, r_3 = row_slices
    c_0, c_1, c_2, c_3 = col_slices
    c1 = magnitude[r_0, c_0][pts[r_1, c_1]]
    c2 = magnitude[r_2, c_2][pts[r_3, c_3]]
    m = magnitude[pts]
    w = w_num[pts] / w_denum[pts]
    c_plus = c2 * w + c1 * (1 - w) <= m
    c1 = magnitude[r_1, c_1][pts[r_0, c_0]]
    c2 = magnitude[r_3, c_3][pts[r_2, c_2]]
    c_minus = c2 * w + c1 * (1 - w) <= m
    out[pts] = c_plus & c_minus

    return out


def _get_local_maxima(isobel, jsobel, magnitude, eroded_mask):
    #
    # Find the normal to the edge at each point using the arctangent of the
    # ratio of the Y sobel over the X sobel - pragmatically, we can
    # look at the signs of X and Y and the relative magnitude of X vs Y
    # to sort the points into 4 categories: horizontal, vertical,
    # diagonal and antidiagonal.
    #
    # Look in the normal and reverse directions to see if the values
    # in either of those directions are greater than the point in question.
    # Use interpolation to get a mix of points instead of picking the one
    # that's the closest to the normal.

    abs_isobel = np.abs(isobel)
    abs_jsobel = np.abs(jsobel)

    eroded_mask = eroded_mask & (magnitude > 0)

    # Normals' orientations
    is_horizontal = eroded_mask & (abs_isobel >= abs_jsobel)
    is_vertical = eroded_mask & (abs_isobel <= abs_jsobel)
    is_up = (isobel >= 0)
    is_down = (isobel <= 0)
    is_right = (jsobel >= 0)
    is_left = (jsobel <= 0)
    #
    # --------- Find local maxima --------------
    #
    # Assign each point to have a normal of 0-45 degrees, 45-90 degrees,
    # 90-135 degrees and 135-180 degrees.
    #
    local_maxima = np.zeros(magnitude.shape, bool)
    # ----- 0 to 45 degrees ------
    # Mix diagonal and horizontal
    pts_plus = is_up & is_right
    pts_minus = is_down & is_left
    pts = ((pts_plus | pts_minus) & is_horizontal)
    # Get the magnitudes shifted left to make a matrix of the points to the
    # right of pts. Similarly, shift left and down to get the points to the
    # top right of pts.
    local_maxima = _set_local_maxima(
        magnitude, pts, abs_jsobel, abs_isobel,
        [slice(1, None), slice(-1), slice(1, None), slice(-1)],
        [slice(None), slice(None), slice(1, None), slice(-1)],
        local_maxima)
    # ----- 45 to 90 degrees ------
    # Mix diagonal and vertical
    #
    pts = ((pts_plus | pts_minus) & is_vertical)
    local_maxima = _set_local_maxima(
        magnitude, pts, abs_isobel, abs_jsobel,
        [slice(None), slice(None), slice(1, None), slice(-1)],
        [slice(1, None), slice(-1), slice(1, None), slice(-1)],
        local_maxima)
    # ----- 90 to 135 degrees ------
    # Mix anti-diagonal and vertical
    #
    pts_plus = is_down & is_right
    pts_minus = is_up & is_left
    pts = ((pts_plus | pts_minus) & is_vertical)
    local_maxima = _set_local_maxima(
        magnitude, pts, abs_isobel, abs_jsobel,
        [slice(None), slice(None), slice(-1), slice(1, None)],
        [slice(1, None), slice(-1), slice(1, None), slice(-1)],
        local_maxima)
    # ----- 135 to 180 degrees ------
    # Mix anti-diagonal and anti-horizontal
    #
    pts = ((pts_plus | pts_minus) & is_horizontal)
    local_maxima = _set_local_maxima(
        magnitude, pts, abs_jsobel, abs_isobel,
        [slice(-1), slice(1, None), slice(-1), slice(1, None)],
        [slice(None), slice(None), slice(1, None), slice(-1)],
        local_maxima)

    return local_maxima


def canny(image, sigma=1., low_threshold=None, high_threshold=None,
          mask=None, use_quantiles=False):
    """Edge filter an image using the Canny algorithm.

    Parameters
    -----------
    image : 2D array
        Grayscale input image to detect edges on; can be of any dtype.
    sigma : float, optional
        Standard deviation of the Gaussian filter.
    low_threshold : float, optional
        Lower bound for hysteresis thresholding (linking edges).
        If None, low_threshold is set to 10% of dtype's max.
    high_threshold : float, optional
        Upper bound for hysteresis thresholding (linking edges).
        If None, high_threshold is set to 20% of dtype's max.
    mask : array, dtype=bool, optional
        Mask to limit the application of Canny to a certain area.
    use_quantiles : bool, optional
        If True then treat low_threshold and high_threshold as
        quantiles of the edge magnitude image, rather than absolute
        edge magnitude values. If True then the thresholds ar also
        must be in the range [0, 1].

    Returns
    -------
    output : 2D array (image)
        The binary edge map.

    See also
    --------
    skimage.sobel

    Notes
    -----
    The steps of the algorithm are as follows:

    * Smooth the image using a Gaussian with ``sigma`` width.

    * Apply the horizontal and vertical Sobel operators to get the gradients
      within the image. The edge strength is the norm of the gradient.

    * Thin potential edges to 1-pixel wide curves. First, find the normal
      to the edge at each point. This is done by looking at the
      signs and the relative magnitude of the X-Sobel and Y-Sobel
      to sort the points into 4 categories: horizontal, vertical,
      diagonal and antidiagonal. Then look in the normal and reverse
      directions to see if the values in either of those directions are
      greater than the point in question. Use interpolation to get a mix of
      points instead of picking the one that's the closest to the normal.

    * Perform a hysteresis thresholding: first label all points above the
      high threshold as edges. Then recursively label any point above the
      low threshold that is 8-connected to a labeled point as an edge.

    References
    -----------
    .. [1] Canny, J., A Computational Approach To Edge Detection, IEEE Trans.
           Pattern Analysis and Machine Intelligence, 8:679-714, 1986
           :DOI:`10.1109/TPAMI.1986.4767851`
    .. [2] William Green's Canny tutorial
           https://en.wikipedia.org/wiki/Canny_edge_detector

    Examples
    --------
    >>> from skimage import feature
    >>> # Generate noisy image of a square
    >>> im = np.zeros((256, 256))
    >>> im[64:-64, 64:-64] = 1
    >>> im += 0.2 * np.random.rand(*im.shape)
    >>> # First trial with the Canny filter, with the default smoothing
    >>> edges1 = feature.canny(im)
    >>> # Increase the smoothing for better results
    >>> edges2 = feature.canny(im, sigma=3)

    """

    #
    # The steps involved:
    #
    # * Smooth using the Gaussian with sigma above.
    #
    # * Apply the horizontal and vertical Sobel operators to get the gradients
    #   within the image. The edge strength is the sum of the magnitudes
    #   of the gradients in each direction.
    #
    # * Find the normal to the edge at each point using the arctangent of the
    #   ratio of the Y sobel over the X sobel - pragmatically, we can
    #   look at the signs of X and Y and the relative magnitude of X vs Y
    #   to sort the points into 4 categories: horizontal, vertical,
    #   diagonal and antidiagonal.
    #
    # * Look in the normal and reverse directions to see if the values
    #   in either of those directions are greater than the point in question.
    #   Use interpolation to get a mix of points instead of picking the one
    #   that's the closest to the normal.
    #
    # * Label all points above the high threshold as edges.
    # * Recursively label any point above the low threshold that is 8-connected
    #   to a labeled point as an edge.
    #
    # Regarding masks, any point touching a masked point will have a gradient
    # that is "infected" by the masked point, so it's enough to erode the
    # mask by one and then mask the output. We also mask out the border points
    # because who knows what lies beyond the edge of the image?
    #
    check_nD(image, 2)
    dtype_max = dtype_limits(image, clip_negative=False)[1]

    if low_threshold is None:
        low_threshold = 0.1
    elif use_quantiles:
        if not(0.0 <= low_threshold <= 1.0):
<<<<<<< HEAD
            raise ValueError("Quantile thresholds must not be > 1.0")
=======
            raise ValueError("Quantile thresholds must be between 0 and 1.")
>>>>>>> 54bf5e9f
    else:
        low_threshold /= dtype_max

    if high_threshold is None:
        high_threshold = 0.2
    elif use_quantiles:
        if not(0.0 <= high_threshold <= 1.0):
<<<<<<< HEAD
            raise ValueError("Quantile thresholds must not be > 1.0")
=======
            raise ValueError("Quantile thresholds must be between 0 and 1.")
>>>>>>> 54bf5e9f
    else:
        high_threshold /= dtype_max

    if high_threshold < low_threshold:
        raise ValueError("low_threshold should be lower then high_threshold")

    smoothed, eroded_mask = _preprocess(image, mask, sigma, 'constant')

    jsobel = ndi.sobel(smoothed, axis=1)
    isobel = ndi.sobel(smoothed, axis=0)
    magnitude = np.hypot(isobel, jsobel)

    if use_quantiles:
        high_threshold = np.percentile(magnitude, 100.0 * high_threshold)
        low_threshold = np.percentile(magnitude, 100.0 * low_threshold)

    #
    # ---- Create two masks at the two thresholds.
    #
    local_maxima = _get_local_maxima(isobel, jsobel, magnitude, eroded_mask)
    high_mask = local_maxima & (magnitude >= high_threshold)
    low_mask = local_maxima & (magnitude >= low_threshold)

    #
    # Segment the low-mask, then only keep low-segments that have
    # some high_mask component in them
    #
    strel = np.ones((3, 3), bool)
    labels, count = ndi.label(low_mask, strel)
    if count == 0:
        return low_mask

    sums = np.array(ndi.sum(high_mask, labels,
                            np.arange(1, count + 1, dtype=np.int32)),
                    copy=False, ndmin=1)
    good_label = np.zeros((count + 1,), bool)
    good_label[1:] = sums > 0
    output_mask = good_label[labels]
    return output_mask<|MERGE_RESOLUTION|>--- conflicted
+++ resolved
@@ -294,11 +294,7 @@
         low_threshold = 0.1
     elif use_quantiles:
         if not(0.0 <= low_threshold <= 1.0):
-<<<<<<< HEAD
-            raise ValueError("Quantile thresholds must not be > 1.0")
-=======
             raise ValueError("Quantile thresholds must be between 0 and 1.")
->>>>>>> 54bf5e9f
     else:
         low_threshold /= dtype_max
 
@@ -306,11 +302,7 @@
         high_threshold = 0.2
     elif use_quantiles:
         if not(0.0 <= high_threshold <= 1.0):
-<<<<<<< HEAD
-            raise ValueError("Quantile thresholds must not be > 1.0")
-=======
             raise ValueError("Quantile thresholds must be between 0 and 1.")
->>>>>>> 54bf5e9f
     else:
         high_threshold /= dtype_max
 

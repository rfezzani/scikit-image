import numpy as np
from scipy.ndimage import gaussian_filter

from .util import (DescriptorExtractor, _mask_border_keypoints,
                   _prepare_grayscale_input_2D)

from .brief_cy import _brief_loop
from .._shared.utils import check_nD


class BRIEF(DescriptorExtractor):

    """BRIEF binary descriptor extractor.

    BRIEF (Binary Robust Independent Elementary Features) is an efficient
    feature point descriptor. It is highly discriminative even when using
    relatively few bits and is computed using simple intensity difference
    tests.

    For each keypoint, intensity comparisons are carried out for a specifically
    distributed number N of pixel-pairs resulting in a binary descriptor of
    length N. For binary descriptors the Hamming distance can be used for
    feature matching, which leads to lower computational cost in comparison to
    the L2 norm.

    Parameters
    ----------
    descriptor_size : int, optional
        Size of BRIEF descriptor for each keypoint. Sizes 128, 256 and 512
        recommended by the authors. Default is 256.
    patch_size : int, optional
        Length of the two dimensional square patch sampling region around
        the keypoints. Default is 49.
    mode : {'normal', 'uniform'}, optional
        Probability distribution for sampling location of decision pixel-pairs
        around keypoints.
    sample_seed : int, optional
        Seed for the random sampling of the decision pixel-pairs. From a square
        window with length `patch_size`, pixel pairs are sampled using the
        `mode` parameter to build the descriptors using intensity comparison.
        The value of `sample_seed` must be the same for the images to be
        matched while building the descriptors.
    sigma : float, optional
        Standard deviation of the Gaussian low-pass filter applied to the image
        to alleviate noise sensitivity, which is strongly recommended to obtain
        discriminative and good descriptors.

    Attributes
    ----------
    descriptors : (Q, `descriptor_size`) array of dtype bool
        2D ndarray of binary descriptors of size `descriptor_size` for Q
        keypoints after filtering out border keypoints with value at an
        index ``(i, j)`` either being ``True`` or ``False`` representing
        the outcome of the intensity comparison for i-th keypoint on j-th
        decision pixel-pair. It is ``Q == np.sum(mask)``.
    mask : (N, ) array of dtype bool
        Mask indicating whether a keypoint has been filtered out
        (``False``) or is described in the `descriptors` array (``True``).

    Examples
    --------
    >>> from skimage.feature import (corner_harris, corner_peaks, BRIEF,
    ...                              match_descriptors)
    >>> import numpy as np
    >>> square1 = np.zeros((8, 8), dtype=np.int32)
    >>> square1[2:6, 2:6] = 1
    >>> square1
    array([[0, 0, 0, 0, 0, 0, 0, 0],
           [0, 0, 0, 0, 0, 0, 0, 0],
           [0, 0, 1, 1, 1, 1, 0, 0],
           [0, 0, 1, 1, 1, 1, 0, 0],
           [0, 0, 1, 1, 1, 1, 0, 0],
           [0, 0, 1, 1, 1, 1, 0, 0],
           [0, 0, 0, 0, 0, 0, 0, 0],
           [0, 0, 0, 0, 0, 0, 0, 0]], dtype=int32)
    >>> square2 = np.zeros((9, 9), dtype=np.int32)
    >>> square2[2:7, 2:7] = 1
    >>> square2
    array([[0, 0, 0, 0, 0, 0, 0, 0, 0],
           [0, 0, 0, 0, 0, 0, 0, 0, 0],
           [0, 0, 1, 1, 1, 1, 1, 0, 0],
           [0, 0, 1, 1, 1, 1, 1, 0, 0],
           [0, 0, 1, 1, 1, 1, 1, 0, 0],
           [0, 0, 1, 1, 1, 1, 1, 0, 0],
           [0, 0, 1, 1, 1, 1, 1, 0, 0],
           [0, 0, 0, 0, 0, 0, 0, 0, 0],
           [0, 0, 0, 0, 0, 0, 0, 0, 0]], dtype=int32)
    >>> keypoints1 = corner_peaks(corner_harris(square1), min_distance=1,
<<<<<<< HEAD
    ...                           threshold_rel=0.1)
    >>> keypoints2 = corner_peaks(corner_harris(square2), min_distance=1,
    ...                           threshold_rel=0.1)
=======
    ...                           threshold_rel=0)
    >>> keypoints2 = corner_peaks(corner_harris(square2), min_distance=1,
    ...                           threshold_rel=0)
>>>>>>> 786adad0
    >>> extractor = BRIEF(patch_size=5)
    >>> extractor.extract(square1, keypoints1)
    >>> descriptors1 = extractor.descriptors
    >>> extractor.extract(square2, keypoints2)
    >>> descriptors2 = extractor.descriptors
    >>> matches = match_descriptors(descriptors1, descriptors2)
    >>> matches
    array([[0, 0],
           [1, 1],
           [2, 2],
           [3, 3]])
    >>> keypoints1[matches[:, 0]]
    array([[5, 5],
           [5, 2],
           [2, 5],
           [2, 2]])
    >>> keypoints2[matches[:, 1]]
    array([[6, 6],
           [6, 2],
           [2, 6],
           [2, 2]])

    """

    def __init__(self, descriptor_size=256, patch_size=49,
                 mode='normal', sigma=1, sample_seed=1):

        mode = mode.lower()
        if mode not in ('normal', 'uniform'):
            raise ValueError("`mode` must be 'normal' or 'uniform'.")

        self.descriptor_size = descriptor_size
        self.patch_size = patch_size
        self.mode = mode
        self.sigma = sigma
        self.sample_seed = sample_seed

        self.descriptors = None
        self.mask = None

    def extract(self, image, keypoints):
        """Extract BRIEF binary descriptors for given keypoints in image.

        Parameters
        ----------
        image : 2D array
            Input image.
        keypoints : (N, 2) array
            Keypoint coordinates as ``(row, col)``.

        """
        check_nD(image, 2)

        random = np.random.RandomState()
        random.seed(self.sample_seed)

        image = _prepare_grayscale_input_2D(image)

        # Gaussian low-pass filtering to alleviate noise sensitivity
        image = np.ascontiguousarray(gaussian_filter(image, self.sigma))

        # Sampling pairs of decision pixels in patch_size x patch_size window
        desc_size = self.descriptor_size
        patch_size = self.patch_size
        if self.mode == 'normal':
            samples = (patch_size / 5.0) * random.randn(desc_size * 8)
            samples = np.array(samples, dtype=np.int32)
            samples = samples[(samples < (patch_size // 2))
                              & (samples > - (patch_size - 2) // 2)]

            pos1 = samples[:desc_size * 2].reshape(desc_size, 2)
            pos2 = samples[desc_size * 2:desc_size * 4].reshape(desc_size, 2)
        elif self.mode == 'uniform':
            samples = random.randint(-(patch_size - 2) // 2,
                                     (patch_size // 2) + 1,
                                     (desc_size * 2, 2))
            samples = np.array(samples, dtype=np.int32)
            pos1, pos2 = np.split(samples, 2)

        pos1 = np.ascontiguousarray(pos1)
        pos2 = np.ascontiguousarray(pos2)

        # Removing keypoints that are within (patch_size / 2) distance from the
        # image border
        self.mask = _mask_border_keypoints(image.shape, keypoints,
                                           patch_size // 2)

        keypoints = np.array(keypoints[self.mask, :], dtype=np.intp,
                             order='C', copy=False)

        self.descriptors = np.zeros((keypoints.shape[0], desc_size),
                                    dtype=bool, order='C')

        _brief_loop(image, self.descriptors.view(np.uint8), keypoints,
                    pos1, pos2)<|MERGE_RESOLUTION|>--- conflicted
+++ resolved
@@ -86,15 +86,9 @@
            [0, 0, 0, 0, 0, 0, 0, 0, 0],
            [0, 0, 0, 0, 0, 0, 0, 0, 0]], dtype=int32)
     >>> keypoints1 = corner_peaks(corner_harris(square1), min_distance=1,
-<<<<<<< HEAD
-    ...                           threshold_rel=0.1)
-    >>> keypoints2 = corner_peaks(corner_harris(square2), min_distance=1,
-    ...                           threshold_rel=0.1)
-=======
     ...                           threshold_rel=0)
     >>> keypoints2 = corner_peaks(corner_harris(square2), min_distance=1,
     ...                           threshold_rel=0)
->>>>>>> 786adad0
     >>> extractor = BRIEF(patch_size=5)
     >>> extractor.extract(square1, keypoints1)
     >>> descriptors1 = extractor.descriptors

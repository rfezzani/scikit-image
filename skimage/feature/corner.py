from itertools import combinations_with_replacement

import numpy as np
from scipy import ndimage as ndi
from scipy import stats
from scipy import spatial

from ..util import img_as_float
from .peak import peak_local_max
from .util import _prepare_grayscale_input_2D
from .corner_cy import _corner_fast
from ._hessian_det_appx import _hessian_matrix_det
from ..transform import integral_image
from .._shared.utils import safe_as_int
from .corner_cy import _corner_moravec, _corner_orientations
from warnings import warn


def _compute_derivatives(image, mode='constant', cval=0):
    """Compute derivatives in x and y direction using the Sobel operator.

    Parameters
    ----------
    image : ndarray
        Input image.
    mode : {'constant', 'reflect', 'wrap', 'nearest', 'mirror'}, optional
        How to handle values outside the image borders.
    cval : float, optional
        Used in conjunction with mode 'constant', the value outside
        the image boundaries.

    Returns
    -------
    imx : ndarray
        Derivative in x-direction.
    imy : ndarray
        Derivative in y-direction.

    """

    imy = ndi.sobel(image, axis=0, mode=mode, cval=cval)
    imx = ndi.sobel(image, axis=1, mode=mode, cval=cval)

    return imx, imy


def structure_tensor(image, sigma=1, mode='constant', cval=0, order=None):
    """Compute structure tensor using sum of squared differences.

    The structure tensor A is defined as::

        A = [Arr Arc]
            [Arc Acc]

    which is approximated by the weighted sum of squared differences in a local
    window around each pixel in the image.

    Parameters
    ----------
    image : ndarray
        Input image.
    sigma : float, optional
        Standard deviation used for the Gaussian kernel, which is used as a
        weighting function for the local summation of squared differences.
    mode : {'constant', 'reflect', 'wrap', 'nearest', 'mirror'}, optional
        How to handle values outside the image borders.
    cval : float, optional
        Used in conjunction with mode 'constant', the value outside
        the image boundaries.
    order : {'rc', 'xy'}, optional
        This parameter allows for the use of reverse or forward order of
        the image axes in gradient computation. 'rc' indicates the use of
        the first axis initially (Arr, Arc, Acc), whilst 'xy' indicates the
        usage of the last axis initially (Axx, Axy, Ayy).

    Returns
    -------
    Arr : ndarray
        Element of the structure tensor for each pixel in the input image.
    Arc : ndarray
        Element of the structure tensor for each pixel in the input image.
    Acc : ndarray
        Element of the structure tensor for each pixel in the input image.

    Examples
    --------
    >>> from skimage.feature import structure_tensor
    >>> square = np.zeros((5, 5))
    >>> square[2, 2] = 1
    >>> Arr, Arc, Acc = structure_tensor(square, sigma=0.1, order='rc')
    >>> Acc
    array([[0., 0., 0., 0., 0.],
           [0., 1., 0., 1., 0.],
           [0., 4., 0., 4., 0.],
           [0., 1., 0., 1., 0.],
           [0., 0., 0., 0., 0.]])

    """
    if order is None:
        if image.ndim == 2:
            # The legacy 2D code followed (x, y) convention, so we swap the
            # axis order to maintain compatibility with old code
            warn('deprecation warning: the default order of the structure '
                 'tensor values will be "row-column" instead of "xy" starting '
                 'in skimage version 0.20. Use order="rc" or order="xy" to '
                 'set this explicitly.  (Specify order="xy" to maintain the '
                 'old behavior.)', category=FutureWarning, stacklevel=2)
            order = 'xy'
        else:
            order = 'rc'

    image = _prepare_grayscale_input_2D(image)

    derivatives = _compute_derivatives(image, mode=mode, cval=cval)

    if order == 'rc':
        derivatives = reversed(derivatives)

    # structure tensor
    A_elems = [ndi.gaussian_filter(der0 * der1, sigma, mode=mode, cval=cval)
               for der0, der1 in combinations_with_replacement(derivatives, 2)]

    return A_elems


def hessian_matrix(image, sigma=1, mode='constant', cval=0, order='rc'):
    """Compute Hessian matrix.

    The Hessian matrix is defined as::

        H = [Hrr Hrc]
            [Hrc Hcc]

    which is computed by convolving the image with the second derivatives
    of the Gaussian kernel in the respective r- and c-directions.

    Parameters
    ----------
    image : ndarray
        Input image.
    sigma : float
        Standard deviation used for the Gaussian kernel, which is used as
        weighting function for the auto-correlation matrix.
    mode : {'constant', 'reflect', 'wrap', 'nearest', 'mirror'}, optional
        How to handle values outside the image borders.
    cval : float, optional
        Used in conjunction with mode 'constant', the value outside
        the image boundaries.
    order : {'rc', 'xy'}, optional
        This parameter allows for the use of reverse or forward order of
        the image axes in gradient computation. 'rc' indicates the use of
        the first axis initially (Hrr, Hrc, Hcc), whilst 'xy' indicates the
        usage of the last axis initially (Hxx, Hxy, Hyy)

    Returns
    -------
    Hrr : ndarray
        Element of the Hessian matrix for each pixel in the input image.
    Hrc : ndarray
        Element of the Hessian matrix for each pixel in the input image.
    Hcc : ndarray
        Element of the Hessian matrix for each pixel in the input image.

    Examples
    --------
    >>> from skimage.feature import hessian_matrix
    >>> square = np.zeros((5, 5))
    >>> square[2, 2] = 4
    >>> Hrr, Hrc, Hcc = hessian_matrix(square, sigma=0.1, order='rc')
    >>> Hrc
    array([[ 0.,  0.,  0.,  0.,  0.],
           [ 0.,  1.,  0., -1.,  0.],
           [ 0.,  0.,  0.,  0.,  0.],
           [ 0., -1.,  0.,  1.,  0.],
           [ 0.,  0.,  0.,  0.,  0.]])
    """

    image = img_as_float(image)

    gaussian_filtered = ndi.gaussian_filter(image, sigma=sigma,
                                            mode=mode, cval=cval)

    gradients = np.gradient(gaussian_filtered)
    axes = range(image.ndim)

    if order == 'rc':
        axes = reversed(axes)

    H_elems = [np.gradient(gradients[ax0], axis=ax1)
               for ax0, ax1 in combinations_with_replacement(axes, 2)]

    return H_elems


def hessian_matrix_det(image, sigma=1, approximate=True):
    """Compute the approximate Hessian Determinant over an image.

    The 2D approximate method uses box filters over integral images to
    compute the approximate Hessian Determinant, as described in [1]_.

    Parameters
    ----------
    image : array
        The image over which to compute Hessian Determinant.
    sigma : float, optional
        Standard deviation used for the Gaussian kernel, used for the Hessian
        matrix.
    approximate : bool, optional
        If ``True`` and the image is 2D, use a much faster approximate
        computation. This argument has no effect on 3D and higher images.

    Returns
    -------
    out : array
        The array of the Determinant of Hessians.

    References
    ----------
    .. [1] Herbert Bay, Andreas Ess, Tinne Tuytelaars, Luc Van Gool,
           "SURF: Speeded Up Robust Features"
           ftp://ftp.vision.ee.ethz.ch/publications/articles/eth_biwi_00517.pdf

    Notes
    -----
    For 2D images when ``approximate=True``, the running time of this method
    only depends on size of the image. It is independent of `sigma` as one
    would expect. The downside is that the result for `sigma` less than `3`
    is not accurate, i.e., not similar to the result obtained if someone
    computed the Hessian and took its determinant.
    """
    image = img_as_float(image)
    if image.ndim == 2 and approximate:
        integral = integral_image(image)
        return np.array(_hessian_matrix_det(integral, sigma))
    else:  # slower brute-force implementation for nD images
        hessian_mat_array = _symmetric_image(hessian_matrix(image, sigma))
        return np.linalg.det(hessian_mat_array)


def _image_orthogonal_matrix22_eigvals(M00, M01, M11):
    l1 = (M00 + M11) / 2 + np.sqrt(4 * M01 ** 2 + (M00 - M11) ** 2) / 2
    l2 = (M00 + M11) / 2 - np.sqrt(4 * M01 ** 2 + (M00 - M11) ** 2) / 2
    return l1, l2


def _symmetric_compute_eigenvalues(S_elems):
    """Compute eigenvalues from the upperdiagonal entries of a symmetric matrix

    Parameters
    ----------
    S_elems : list of ndarray
        The upper-diagonal elements of the matrix, as returned by
        `hessian_matrix` or `structure_tensor`.

    Returns
    -------
    eigs : ndarray
        The eigenvalues of the matrix, in decreasing order. The eigenvalues are
        the leading dimension. That is, ``eigs[i, j, k]`` contains the
        ith-largest eigenvalue at position (j, k).
    """

    if len(S_elems) == 3:  # Use fast Cython code for 2D
        eigs = np.stack(_image_orthogonal_matrix22_eigvals(*S_elems))
    else:
        matrices = _symmetric_image(S_elems)
        # eigvalsh returns eigenvalues in increasing order. We want decreasing
        eigs = np.linalg.eigvalsh(matrices)[..., ::-1]
        leading_axes = tuple(range(eigs.ndim - 1))
        eigs = np.transpose(eigs, (eigs.ndim - 1,) + leading_axes)
    return eigs


def _symmetric_image(S_elems):
    """Convert the upper-diagonal elements of a matrix to the full
    symmetric matrix.

    Parameters
    ----------
    S_elems : list of array
        The upper-diagonal elements of the matrix, as returned by
        `hessian_matrix` or `structure_tensor`.

    Returns
    -------
    image : array
        An array of shape ``(M, N[, ...], image.ndim, image.ndim)``,
        containing the matrix corresponding to each coordinate.
    """
    image = S_elems[0]
    symmetric_image = np.zeros(image.shape + (image.ndim, image.ndim))
    for idx, (row, col) in \
            enumerate(combinations_with_replacement(range(image.ndim), 2)):
        symmetric_image[..., row, col] = S_elems[idx]
        symmetric_image[..., col, row] = S_elems[idx]
    return symmetric_image


def structure_tensor_eigenvalues(A_elems):
    """Compute eigenvalues of structure tensor.

    Parameters
    ----------
    A_elems : list of ndarray
        The upper-diagonal elements of the structure tensor, as returned
        by `structure_tensor`.

    Returns
    -------
    ndarray
        The eigenvalues of the structure tensor, in decreasing order. The
        eigenvalues are the leading dimension. That is, the coordinate
        [i, j, k] corresponds to the ith-largest eigenvalue at position (j, k).

    Examples
    --------
    >>> from skimage.feature import structure_tensor
    >>> from skimage.feature import structure_tensor_eigenvalues
    >>> square = np.zeros((5, 5))
    >>> square[2, 2] = 1
    >>> A_elems = structure_tensor(square, sigma=0.1, order='rc')
    >>> structure_tensor_eigenvalues(A_elems)[0]
    array([[0., 0., 0., 0., 0.],
           [0., 2., 4., 2., 0.],
           [0., 4., 0., 4., 0.],
           [0., 2., 4., 2., 0.],
           [0., 0., 0., 0., 0.]])

    """
    return _symmetric_compute_eigenvalues(A_elems)


def structure_tensor_eigvals(Axx, Axy, Ayy):
    """Compute eigenvalues of structure tensor.

    Parameters
    ----------
    Axx : ndarray
        Element of the structure tensor for each pixel in the input image.
    Axy : ndarray
        Element of the structure tensor for each pixel in the input image.
    Ayy : ndarray
        Element of the structure tensor for each pixel in the input image.

    Returns
    -------
    l1 : ndarray
        Larger eigen value for each input matrix.
    l2 : ndarray
        Smaller eigen value for each input matrix.

    Examples
    --------
    >>> from skimage.feature import structure_tensor, structure_tensor_eigvals
    >>> square = np.zeros((5, 5))
    >>> square[2, 2] = 1
    >>> Arr, Arc, Acc = structure_tensor(square, sigma=0.1, order='rc')
    >>> structure_tensor_eigvals(Acc, Arc, Arr)[0]
    array([[0., 0., 0., 0., 0.],
           [0., 2., 4., 2., 0.],
           [0., 4., 0., 4., 0.],
           [0., 2., 4., 2., 0.],
           [0., 0., 0., 0., 0.]])

    """
    warn('deprecation warning: the function structure_tensor_eigvals is '
         'deprecated and will be removed in version 0.20. Please use '
         'structure_tensor_eigenvalues instead.',
         category=FutureWarning, stacklevel=2)

    return _image_orthogonal_matrix22_eigvals(Axx, Axy, Ayy)


def hessian_matrix_eigvals(H_elems):
    """Compute eigenvalues of Hessian matrix.

    Parameters
    ----------
    H_elems : list of ndarray
        The upper-diagonal elements of the Hessian matrix, as returned
        by `hessian_matrix`.

    Returns
    -------
    eigs : ndarray
        The eigenvalues of the Hessian matrix, in decreasing order. The
        eigenvalues are the leading dimension. That is, ``eigs[i, j, k]``
        contains the ith-largest eigenvalue at position (j, k).

    Examples
    --------
    >>> from skimage.feature import hessian_matrix, hessian_matrix_eigvals
    >>> square = np.zeros((5, 5))
    >>> square[2, 2] = 4
    >>> H_elems = hessian_matrix(square, sigma=0.1, order='rc')
    >>> hessian_matrix_eigvals(H_elems)[0]
    array([[ 0.,  0.,  2.,  0.,  0.],
           [ 0.,  1.,  0.,  1.,  0.],
           [ 2.,  0., -2.,  0.,  2.],
           [ 0.,  1.,  0.,  1.,  0.],
           [ 0.,  0.,  2.,  0.,  0.]])
    """
    return _symmetric_compute_eigenvalues(H_elems)


def shape_index(image, sigma=1, mode='constant', cval=0):
    """Compute the shape index.

    The shape index, as defined by Koenderink & van Doorn [1]_, is a
    single valued measure of local curvature, assuming the image as a 3D plane
    with intensities representing heights.

    It is derived from the eigen values of the Hessian, and its
    value ranges from -1 to 1 (and is undefined (=NaN) in *flat* regions),
    with following ranges representing following shapes:

    .. table:: Ranges of the shape index and corresponding shapes.

      ===================  =============
      Interval (s in ...)  Shape
      ===================  =============
      [  -1, -7/8)         Spherical cup
      [-7/8, -5/8)         Through
      [-5/8, -3/8)         Rut
      [-3/8, -1/8)         Saddle rut
      [-1/8, +1/8)         Saddle
      [+1/8, +3/8)         Saddle ridge
      [+3/8, +5/8)         Ridge
      [+5/8, +7/8)         Dome
      [+7/8,   +1]         Spherical cap
      ===================  =============

    Parameters
    ----------
    image : ndarray
        Input image.
    sigma : float, optional
        Standard deviation used for the Gaussian kernel, which is used for
        smoothing the input data before Hessian eigen value calculation.
    mode : {'constant', 'reflect', 'wrap', 'nearest', 'mirror'}, optional
        How to handle values outside the image borders
    cval : float, optional
        Used in conjunction with mode 'constant', the value outside
        the image boundaries.

    Returns
    -------
    s : ndarray
        Shape index

    References
    ----------
    .. [1] Koenderink, J. J. & van Doorn, A. J.,
           "Surface shape and curvature scales",
           Image and Vision Computing, 1992, 10, 557-564.
           :DOI:`10.1016/0262-8856(92)90076-F`

    Examples
    --------
    >>> from skimage.feature import shape_index
    >>> square = np.zeros((5, 5))
    >>> square[2, 2] = 4
    >>> s = shape_index(square, sigma=0.1)
    >>> s
    array([[ nan,  nan, -0.5,  nan,  nan],
           [ nan, -0. ,  nan, -0. ,  nan],
           [-0.5,  nan, -1. ,  nan, -0.5],
           [ nan, -0. ,  nan, -0. ,  nan],
           [ nan,  nan, -0.5,  nan,  nan]])
    """

    H = hessian_matrix(image, sigma=sigma, mode=mode, cval=cval, order='rc')
    l1, l2 = hessian_matrix_eigvals(H)

    return (2.0 / np.pi) * np.arctan((l2 + l1) / (l2 - l1))


def corner_kitchen_rosenfeld(image, mode='constant', cval=0):
    """Compute Kitchen and Rosenfeld corner measure response image.

    The corner measure is calculated as follows::

        (imxx * imy**2 + imyy * imx**2 - 2 * imxy * imx * imy)
            / (imx**2 + imy**2)

    Where imx and imy are the first and imxx, imxy, imyy the second
    derivatives.

    Parameters
    ----------
    image : ndarray
        Input image.
    mode : {'constant', 'reflect', 'wrap', 'nearest', 'mirror'}, optional
        How to handle values outside the image borders.
    cval : float, optional
        Used in conjunction with mode 'constant', the value outside
        the image boundaries.

    Returns
    -------
    response : ndarray
        Kitchen and Rosenfeld response image.

    References
    ----------
    .. [1] Kitchen, L., & Rosenfeld, A. (1982). Gray-level corner detection.
           Pattern recognition letters, 1(2), 95-102.
           :DOI:`10.1016/0167-8655(82)90020-4`
    """

    imx, imy = _compute_derivatives(image, mode=mode, cval=cval)
    imxx, imxy = _compute_derivatives(imx, mode=mode, cval=cval)
    imyx, imyy = _compute_derivatives(imy, mode=mode, cval=cval)

    numerator = (imxx * imy ** 2 + imyy * imx ** 2 - 2 * imxy * imx * imy)
    denominator = (imx ** 2 + imy ** 2)

    response = np.zeros_like(image, dtype=np.double)

    mask = denominator != 0
    response[mask] = numerator[mask] / denominator[mask]

    return response


def corner_harris(image, method='k', k=0.05, eps=1e-6, sigma=1):
    """Compute Harris corner measure response image.

    This corner detector uses information from the auto-correlation matrix A::

        A = [(imx**2)   (imx*imy)] = [Axx Axy]
            [(imx*imy)   (imy**2)]   [Axy Ayy]

    Where imx and imy are first derivatives, averaged with a gaussian filter.
    The corner measure is then defined as::

        det(A) - k * trace(A)**2

    or::

        2 * det(A) / (trace(A) + eps)

    Parameters
    ----------
    image : ndarray
        Input image.
    method : {'k', 'eps'}, optional
        Method to compute the response image from the auto-correlation matrix.
    k : float, optional
        Sensitivity factor to separate corners from edges, typically in range
        `[0, 0.2]`. Small values of k result in detection of sharp corners.
    eps : float, optional
        Normalisation factor (Noble's corner measure).
    sigma : float, optional
        Standard deviation used for the Gaussian kernel, which is used as
        weighting function for the auto-correlation matrix.

    Returns
    -------
    response : ndarray
        Harris response image.

    References
    ----------
    .. [1] https://en.wikipedia.org/wiki/Corner_detection

    Examples
    --------
    >>> from skimage.feature import corner_harris, corner_peaks
    >>> square = np.zeros([10, 10])
    >>> square[2:8, 2:8] = 1
    >>> square.astype(int)
    array([[0, 0, 0, 0, 0, 0, 0, 0, 0, 0],
           [0, 0, 0, 0, 0, 0, 0, 0, 0, 0],
           [0, 0, 1, 1, 1, 1, 1, 1, 0, 0],
           [0, 0, 1, 1, 1, 1, 1, 1, 0, 0],
           [0, 0, 1, 1, 1, 1, 1, 1, 0, 0],
           [0, 0, 1, 1, 1, 1, 1, 1, 0, 0],
           [0, 0, 1, 1, 1, 1, 1, 1, 0, 0],
           [0, 0, 1, 1, 1, 1, 1, 1, 0, 0],
           [0, 0, 0, 0, 0, 0, 0, 0, 0, 0],
           [0, 0, 0, 0, 0, 0, 0, 0, 0, 0]])
    >>> corner_peaks(corner_harris(square), min_distance=1)
    array([[2, 2],
           [2, 7],
           [7, 2],
           [7, 7]])

    """

    Arr, Arc, Acc = structure_tensor(image, sigma, order='rc')

    # determinant
    detA = Arr * Acc - Arc ** 2
    # trace
    traceA = Arr + Acc

    if method == 'k':
        response = detA - k * traceA ** 2
    else:
        response = 2 * detA / (traceA + eps)

    return response


def corner_shi_tomasi(image, sigma=1):
    """Compute Shi-Tomasi (Kanade-Tomasi) corner measure response image.

    This corner detector uses information from the auto-correlation matrix A::

        A = [(imx**2)   (imx*imy)] = [Axx Axy]
            [(imx*imy)   (imy**2)]   [Axy Ayy]

    Where imx and imy are first derivatives, averaged with a gaussian filter.
    The corner measure is then defined as the smaller eigenvalue of A::

        ((Axx + Ayy) - sqrt((Axx - Ayy)**2 + 4 * Axy**2)) / 2

    Parameters
    ----------
    image : ndarray
        Input image.
    sigma : float, optional
        Standard deviation used for the Gaussian kernel, which is used as
        weighting function for the auto-correlation matrix.

    Returns
    -------
    response : ndarray
        Shi-Tomasi response image.

    References
    ----------
    .. [1] https://en.wikipedia.org/wiki/Corner_detection

    Examples
    --------
    >>> from skimage.feature import corner_shi_tomasi, corner_peaks
    >>> square = np.zeros([10, 10])
    >>> square[2:8, 2:8] = 1
    >>> square.astype(int)
    array([[0, 0, 0, 0, 0, 0, 0, 0, 0, 0],
           [0, 0, 0, 0, 0, 0, 0, 0, 0, 0],
           [0, 0, 1, 1, 1, 1, 1, 1, 0, 0],
           [0, 0, 1, 1, 1, 1, 1, 1, 0, 0],
           [0, 0, 1, 1, 1, 1, 1, 1, 0, 0],
           [0, 0, 1, 1, 1, 1, 1, 1, 0, 0],
           [0, 0, 1, 1, 1, 1, 1, 1, 0, 0],
           [0, 0, 1, 1, 1, 1, 1, 1, 0, 0],
           [0, 0, 0, 0, 0, 0, 0, 0, 0, 0],
           [0, 0, 0, 0, 0, 0, 0, 0, 0, 0]])
    >>> corner_peaks(corner_shi_tomasi(square), min_distance=1)
    array([[2, 2],
           [2, 7],
           [7, 2],
           [7, 7]])

    """

    Arr, Arc, Acc = structure_tensor(image, sigma, order='rc')

    # minimum eigenvalue of A
    response = ((Arr + Acc) - np.sqrt((Arr - Acc) ** 2 + 4 * Arc ** 2)) / 2

    return response


def corner_foerstner(image, sigma=1):
    """Compute Foerstner corner measure response image.

    This corner detector uses information from the auto-correlation matrix A::

        A = [(imx**2)   (imx*imy)] = [Axx Axy]
            [(imx*imy)   (imy**2)]   [Axy Ayy]

    Where imx and imy are first derivatives, averaged with a gaussian filter.
    The corner measure is then defined as::

        w = det(A) / trace(A)           (size of error ellipse)
        q = 4 * det(A) / trace(A)**2    (roundness of error ellipse)

    Parameters
    ----------
    image : ndarray
        Input image.
    sigma : float, optional
        Standard deviation used for the Gaussian kernel, which is used as
        weighting function for the auto-correlation matrix.

    Returns
    -------
    w : ndarray
        Error ellipse sizes.
    q : ndarray
        Roundness of error ellipse.

    References
    ----------
    .. [1] Förstner, W., & Gülch, E. (1987, June). A fast operator for detection and
           precise location of distinct points, corners and centres of circular
           features. In Proc. ISPRS intercommission conference on fast processing of
           photogrammetric data (pp. 281-305).
           https://cseweb.ucsd.edu/classes/sp02/cse252/foerstner/foerstner.pdf
    .. [2] https://en.wikipedia.org/wiki/Corner_detection

    Examples
    --------
    >>> from skimage.feature import corner_foerstner, corner_peaks
    >>> square = np.zeros([10, 10])
    >>> square[2:8, 2:8] = 1
    >>> square.astype(int)
    array([[0, 0, 0, 0, 0, 0, 0, 0, 0, 0],
           [0, 0, 0, 0, 0, 0, 0, 0, 0, 0],
           [0, 0, 1, 1, 1, 1, 1, 1, 0, 0],
           [0, 0, 1, 1, 1, 1, 1, 1, 0, 0],
           [0, 0, 1, 1, 1, 1, 1, 1, 0, 0],
           [0, 0, 1, 1, 1, 1, 1, 1, 0, 0],
           [0, 0, 1, 1, 1, 1, 1, 1, 0, 0],
           [0, 0, 1, 1, 1, 1, 1, 1, 0, 0],
           [0, 0, 0, 0, 0, 0, 0, 0, 0, 0],
           [0, 0, 0, 0, 0, 0, 0, 0, 0, 0]])
    >>> w, q = corner_foerstner(square)
    >>> accuracy_thresh = 0.5
    >>> roundness_thresh = 0.3
    >>> foerstner = (q > roundness_thresh) * (w > accuracy_thresh) * w
    >>> corner_peaks(foerstner, min_distance=1)
    array([[2, 2],
           [2, 7],
           [7, 2],
           [7, 7]])

    """

    Arr, Arc, Acc = structure_tensor(image, sigma, order='rc')

    # determinant
    detA = Arr * Acc - Arc ** 2
    # trace
    traceA = Arr + Acc

    w = np.zeros_like(image, dtype=np.double)
    q = np.zeros_like(image, dtype=np.double)

    mask = traceA != 0

    w[mask] = detA[mask] / traceA[mask]
    q[mask] = 4 * detA[mask] / traceA[mask] ** 2

    return w, q


def corner_fast(image, n=12, threshold=0.15):
    """Extract FAST corners for a given image.

    Parameters
    ----------
    image : 2D ndarray
        Input image.
    n : int, optional
        Minimum number of consecutive pixels out of 16 pixels on the circle
        that should all be either brighter or darker w.r.t testpixel.
        A point c on the circle is darker w.r.t test pixel p if
        `Ic < Ip - threshold` and brighter if `Ic > Ip + threshold`. Also
        stands for the n in `FAST-n` corner detector.
    threshold : float, optional
        Threshold used in deciding whether the pixels on the circle are
        brighter, darker or similar w.r.t. the test pixel. Decrease the
        threshold when more corners are desired and vice-versa.

    Returns
    -------
    response : ndarray
        FAST corner response image.

    References
    ----------
    .. [1] Rosten, E., & Drummond, T. (2006, May). Machine learning for high-speed
           corner detection. In European conference on computer vision (pp. 430-443).
           Springer, Berlin, Heidelberg.
           :DOI:`10.1007/11744023_34`
           http://www.edwardrosten.com/work/rosten_2006_machine.pdf
    .. [2] Wikipedia, "Features from accelerated segment test",
           https://en.wikipedia.org/wiki/Features_from_accelerated_segment_test

    Examples
    --------
    >>> from skimage.feature import corner_fast, corner_peaks
    >>> square = np.zeros((12, 12))
    >>> square[3:9, 3:9] = 1
    >>> square.astype(int)
    array([[0, 0, 0, 0, 0, 0, 0, 0, 0, 0, 0, 0],
           [0, 0, 0, 0, 0, 0, 0, 0, 0, 0, 0, 0],
           [0, 0, 0, 0, 0, 0, 0, 0, 0, 0, 0, 0],
           [0, 0, 0, 1, 1, 1, 1, 1, 1, 0, 0, 0],
           [0, 0, 0, 1, 1, 1, 1, 1, 1, 0, 0, 0],
           [0, 0, 0, 1, 1, 1, 1, 1, 1, 0, 0, 0],
           [0, 0, 0, 1, 1, 1, 1, 1, 1, 0, 0, 0],
           [0, 0, 0, 1, 1, 1, 1, 1, 1, 0, 0, 0],
           [0, 0, 0, 1, 1, 1, 1, 1, 1, 0, 0, 0],
           [0, 0, 0, 0, 0, 0, 0, 0, 0, 0, 0, 0],
           [0, 0, 0, 0, 0, 0, 0, 0, 0, 0, 0, 0],
           [0, 0, 0, 0, 0, 0, 0, 0, 0, 0, 0, 0]])
    >>> corner_peaks(corner_fast(square, 9), min_distance=1)
    array([[3, 3],
           [3, 8],
           [8, 3],
           [8, 8]])

    """
    image = _prepare_grayscale_input_2D(image)

    image = np.ascontiguousarray(image)
    response = _corner_fast(image, n, threshold)
    return response


def corner_subpix(image, corners, window_size=11, alpha=0.99):
    """Determine subpixel position of corners.

    A statistical test decides whether the corner is defined as the
    intersection of two edges or a single peak. Depending on the classification
    result, the subpixel corner location is determined based on the local
    covariance of the grey-values. If the significance level for either
    statistical test is not sufficient, the corner cannot be classified, and
    the output subpixel position is set to NaN.

    Parameters
    ----------
    image : ndarray
        Input image.
    corners : (N, 2) ndarray
        Corner coordinates `(row, col)`.
    window_size : int, optional
        Search window size for subpixel estimation.
    alpha : float, optional
        Significance level for corner classification.

    Returns
    -------
    positions : (N, 2) ndarray
        Subpixel corner positions. NaN for "not classified" corners.

    References
    ----------
    .. [1] Förstner, W., & Gülch, E. (1987, June). A fast operator for detection and
           precise location of distinct points, corners and centres of circular
           features. In Proc. ISPRS intercommission conference on fast processing of
           photogrammetric data (pp. 281-305).
           https://cseweb.ucsd.edu/classes/sp02/cse252/foerstner/foerstner.pdf
    .. [2] https://en.wikipedia.org/wiki/Corner_detection

    Examples
    --------
    >>> from skimage.feature import corner_harris, corner_peaks, corner_subpix
    >>> img = np.zeros((10, 10))
    >>> img[:5, :5] = 1
    >>> img[5:, 5:] = 1
    >>> img.astype(int)
    array([[1, 1, 1, 1, 1, 0, 0, 0, 0, 0],
           [1, 1, 1, 1, 1, 0, 0, 0, 0, 0],
           [1, 1, 1, 1, 1, 0, 0, 0, 0, 0],
           [1, 1, 1, 1, 1, 0, 0, 0, 0, 0],
           [1, 1, 1, 1, 1, 0, 0, 0, 0, 0],
           [0, 0, 0, 0, 0, 1, 1, 1, 1, 1],
           [0, 0, 0, 0, 0, 1, 1, 1, 1, 1],
           [0, 0, 0, 0, 0, 1, 1, 1, 1, 1],
           [0, 0, 0, 0, 0, 1, 1, 1, 1, 1],
           [0, 0, 0, 0, 0, 1, 1, 1, 1, 1]])
    >>> coords = corner_peaks(corner_harris(img), min_distance=2)
    >>> coords_subpix = corner_subpix(img, coords, window_size=7)
    >>> coords_subpix
    array([[4.5, 4.5]])

    """

    # window extent in one direction
    wext = (window_size - 1) // 2

    image = np.pad(image, pad_width=wext, mode='constant', constant_values=0)

    # add pad width, make sure to not modify the input values in-place
    corners = safe_as_int(corners + wext)

    # normal equation arrays
    N_dot = np.zeros((2, 2), dtype=np.double)
    N_edge = np.zeros((2, 2), dtype=np.double)
    b_dot = np.zeros((2, ), dtype=np.double)
    b_edge = np.zeros((2, ), dtype=np.double)

    # critical statistical test values
    redundancy = window_size ** 2 - 2
    t_crit_dot = stats.f.isf(1 - alpha, redundancy, redundancy)
    t_crit_edge = stats.f.isf(alpha, redundancy, redundancy)

    # coordinates of pixels within window
    y, x = np.mgrid[- wext:wext + 1, - wext:wext + 1]

    corners_subpix = np.zeros_like(corners, dtype=np.double)

    for i, (y0, x0) in enumerate(corners):

        # crop window around corner + border for sobel operator
        miny = y0 - wext - 1
        maxy = y0 + wext + 2
        minx = x0 - wext - 1
        maxx = x0 + wext + 2
        window = image[miny:maxy, minx:maxx]

        winx, winy = _compute_derivatives(window, mode='constant', cval=0)

        # compute gradient suares and remove border
        winx_winx = (winx * winx)[1:-1, 1:-1]
        winx_winy = (winx * winy)[1:-1, 1:-1]
        winy_winy = (winy * winy)[1:-1, 1:-1]

        # sum of squared differences (mean instead of gaussian filter)
        Axx = np.sum(winx_winx)
        Axy = np.sum(winx_winy)
        Ayy = np.sum(winy_winy)

        # sum of squared differences weighted with coordinates
        # (mean instead of gaussian filter)
        bxx_x = np.sum(winx_winx * x)
        bxx_y = np.sum(winx_winx * y)
        bxy_x = np.sum(winx_winy * x)
        bxy_y = np.sum(winx_winy * y)
        byy_x = np.sum(winy_winy * x)
        byy_y = np.sum(winy_winy * y)

        # normal equations for subpixel position
        N_dot[0, 0] = Axx
        N_dot[0, 1] = N_dot[1, 0] = - Axy
        N_dot[1, 1] = Ayy

        N_edge[0, 0] = Ayy
        N_edge[0, 1] = N_edge[1, 0] = Axy
        N_edge[1, 1] = Axx

        b_dot[:] = bxx_y - bxy_x, byy_x - bxy_y
        b_edge[:] = byy_y + bxy_x, bxx_x + bxy_y

        # estimated positions
        try:
            est_dot = np.linalg.solve(N_dot, b_dot)
            est_edge = np.linalg.solve(N_edge, b_edge)
        except np.linalg.LinAlgError:
            # if image is constant the system is singular
            corners_subpix[i, :] = np.nan, np.nan
            continue

        # residuals
        ry_dot = y - est_dot[0]
        rx_dot = x - est_dot[1]
        ry_edge = y - est_edge[0]
        rx_edge = x - est_edge[1]
        # squared residuals
        rxx_dot = rx_dot * rx_dot
        rxy_dot = rx_dot * ry_dot
        ryy_dot = ry_dot * ry_dot
        rxx_edge = rx_edge * rx_edge
        rxy_edge = rx_edge * ry_edge
        ryy_edge = ry_edge * ry_edge

        # determine corner class (dot or edge)
        # variance for different models
        var_dot = np.sum(winx_winx * ryy_dot - 2 * winx_winy * rxy_dot
                         + winy_winy * rxx_dot)
        var_edge = np.sum(winy_winy * ryy_edge + 2 * winx_winy * rxy_edge
                          + winx_winx * rxx_edge)

        # test value (F-distributed)
        if var_dot < np.spacing(1) and var_edge < np.spacing(1):
            t = np.nan
        elif var_dot == 0:
            t = np.inf
        else:
            t = var_edge / var_dot

        # 1 for edge, -1 for dot, 0 for "not classified"
        corner_class = int(t < t_crit_edge) - int(t > t_crit_dot)

        if corner_class == -1:
            corners_subpix[i, :] = y0 + est_dot[0], x0 + est_dot[1]
        elif corner_class == 0:
            corners_subpix[i, :] = np.nan, np.nan
        elif corner_class == 1:
            corners_subpix[i, :] = y0 + est_edge[0], x0 + est_edge[1]

    # subtract pad width
    corners_subpix -= wext

    return corners_subpix


def corner_peaks(image, min_distance=1, threshold_abs=None, threshold_rel=None,
                 exclude_border=True, indices=True, num_peaks=np.inf,
                 footprint=None, labels=None, *, num_peaks_per_label=np.inf,
                 p_norm=np.inf):
    """Find peaks in corner measure response image.

    This differs from `skimage.feature.peak_local_max` in that it suppresses
    multiple connected peaks with the same accumulator value.

    Parameters
    ----------
    image : ndarray
        Input image.
    min_distance : int, optional
        The minimal allowed distance separating peaks.
    * : *
        See :py:meth:`skimage.feature.peak_local_max`.
    p_norm : float
        Which Minkowski p-norm to use. Should be in the range [1, inf].
        A finite large p may cause a ValueError if overflow can occur.
        ``inf`` corresponds to the Chebyshev distance and 2 to the
        Euclidean distance.

    Returns
    -------
    output : ndarray or ndarray of bools

        * If `indices = True`  : (row, column, ...) coordinates of peaks.
        * If `indices = False` : Boolean array shaped like `image`, with peaks
          represented by True values.

    See also
    --------
    skimage.feature.peak_local_max

    Notes
    -----
    .. versionchanged:: 0.18
        The default value of `threshold_rel` has changed to None, which
        corresponds to letting `skimage.feature.peak_local_max` decide on the
        default. This is equivalent to `threshold_rel=0`.

    The `num_peaks` limit is applied before suppression of connected peaks.
    To limit the number of peaks after suppression, set `num_peaks=np.inf` and
    post-process the output of this function.

    Examples
    --------
    >>> from skimage.feature import peak_local_max
    >>> response = np.zeros((5, 5))
    >>> response[2:4, 2:4] = 1
    >>> response
    array([[0., 0., 0., 0., 0.],
           [0., 0., 0., 0., 0.],
           [0., 0., 1., 1., 0.],
           [0., 0., 1., 1., 0.],
           [0., 0., 0., 0., 0.]])
    >>> peak_local_max(response)
<<<<<<< HEAD
    array([[2, 2]])
    >>> corner_peaks(response, threshold_rel=0)
=======
    array([[2, 2],
           [2, 3],
           [3, 2],
           [3, 3]])
    >>> corner_peaks(response)
>>>>>>> e19fa1f4
    array([[2, 2]])

    """
    if np.isinf(num_peaks):
        num_peaks = None

    # Get the coordinates of the detected peaks
    coords = peak_local_max(image, min_distance=min_distance,
                            threshold_abs=threshold_abs,
                            threshold_rel=threshold_rel,
                            exclude_border=exclude_border,
                            num_peaks=np.inf,
                            footprint=footprint, labels=labels,
                            num_peaks_per_label=num_peaks_per_label)

    if len(coords):
        # Use KDtree to find the peaks that are too close to each other
        tree = spatial.cKDTree(coords)

        rejected_peaks_indices = set()
        for idx, point in enumerate(coords):
            if idx not in rejected_peaks_indices:
                candidates = tree.query_ball_point(point, r=min_distance,
                                                   p=p_norm)
                candidates.remove(idx)
                rejected_peaks_indices.update(candidates)

        # Remove the peaks that are too close to each other
        coords = np.delete(coords, tuple(rejected_peaks_indices),
                           axis=0)[:num_peaks]

    if indices:
        return coords

    peaks = np.zeros_like(image, dtype=bool)
    peaks[tuple(coords.T)] = True

    return peaks


def corner_moravec(image, window_size=1):
    """Compute Moravec corner measure response image.

    This is one of the simplest corner detectors and is comparatively fast but
    has several limitations (e.g. not rotation invariant).

    Parameters
    ----------
    image : ndarray
        Input image.
    window_size : int, optional
        Window size.

    Returns
    -------
    response : ndarray
        Moravec response image.

    References
    ----------
    .. [1] https://en.wikipedia.org/wiki/Corner_detection

    Examples
    --------
    >>> from skimage.feature import corner_moravec
    >>> square = np.zeros([7, 7])
    >>> square[3, 3] = 1
    >>> square.astype(int)
    array([[0, 0, 0, 0, 0, 0, 0],
           [0, 0, 0, 0, 0, 0, 0],
           [0, 0, 0, 0, 0, 0, 0],
           [0, 0, 0, 1, 0, 0, 0],
           [0, 0, 0, 0, 0, 0, 0],
           [0, 0, 0, 0, 0, 0, 0],
           [0, 0, 0, 0, 0, 0, 0]])
    >>> corner_moravec(square).astype(int)
    array([[0, 0, 0, 0, 0, 0, 0],
           [0, 0, 0, 0, 0, 0, 0],
           [0, 0, 1, 1, 1, 0, 0],
           [0, 0, 1, 2, 1, 0, 0],
           [0, 0, 1, 1, 1, 0, 0],
           [0, 0, 0, 0, 0, 0, 0],
           [0, 0, 0, 0, 0, 0, 0]])
    """
    return _corner_moravec(image, window_size)


def corner_orientations(image, corners, mask):
    """Compute the orientation of corners.

    The orientation of corners is computed using the first order central moment
    i.e. the center of mass approach. The corner orientation is the angle of
    the vector from the corner coordinate to the intensity centroid in the
    local neighborhood around the corner calculated using first order central
    moment.

    Parameters
    ----------
    image : 2D array
        Input grayscale image.
    corners : (N, 2) array
        Corner coordinates as ``(row, col)``.
    mask : 2D array
        Mask defining the local neighborhood of the corner used for the
        calculation of the central moment.

    Returns
    -------
    orientations : (N, 1) array
        Orientations of corners in the range [-pi, pi].

    References
    ----------
    .. [1] Ethan Rublee, Vincent Rabaud, Kurt Konolige and Gary Bradski
          "ORB : An efficient alternative to SIFT and SURF"
          http://www.vision.cs.chubu.ac.jp/CV-R/pdf/Rublee_iccv2011.pdf
    .. [2] Paul L. Rosin, "Measuring Corner Properties"
          http://users.cs.cf.ac.uk/Paul.Rosin/corner2.pdf

    Examples
    --------
    >>> from skimage.morphology import octagon
    >>> from skimage.feature import (corner_fast, corner_peaks,
    ...                              corner_orientations)
    >>> square = np.zeros((12, 12))
    >>> square[3:9, 3:9] = 1
    >>> square.astype(int)
    array([[0, 0, 0, 0, 0, 0, 0, 0, 0, 0, 0, 0],
           [0, 0, 0, 0, 0, 0, 0, 0, 0, 0, 0, 0],
           [0, 0, 0, 0, 0, 0, 0, 0, 0, 0, 0, 0],
           [0, 0, 0, 1, 1, 1, 1, 1, 1, 0, 0, 0],
           [0, 0, 0, 1, 1, 1, 1, 1, 1, 0, 0, 0],
           [0, 0, 0, 1, 1, 1, 1, 1, 1, 0, 0, 0],
           [0, 0, 0, 1, 1, 1, 1, 1, 1, 0, 0, 0],
           [0, 0, 0, 1, 1, 1, 1, 1, 1, 0, 0, 0],
           [0, 0, 0, 1, 1, 1, 1, 1, 1, 0, 0, 0],
           [0, 0, 0, 0, 0, 0, 0, 0, 0, 0, 0, 0],
           [0, 0, 0, 0, 0, 0, 0, 0, 0, 0, 0, 0],
           [0, 0, 0, 0, 0, 0, 0, 0, 0, 0, 0, 0]])
    >>> corners = corner_peaks(corner_fast(square, 9), min_distance=1)
    >>> corners
    array([[3, 3],
           [3, 8],
           [8, 3],
           [8, 8]])
    >>> orientations = corner_orientations(square, corners, octagon(3, 2))
    >>> np.rad2deg(orientations)
    array([  45.,  135.,  -45., -135.])

    """
    image = _prepare_grayscale_input_2D(image)
    return _corner_orientations(image, corners, mask)<|MERGE_RESOLUTION|>--- conflicted
+++ resolved
@@ -1050,16 +1050,8 @@
            [0., 0., 1., 1., 0.],
            [0., 0., 0., 0., 0.]])
     >>> peak_local_max(response)
-<<<<<<< HEAD
     array([[2, 2]])
-    >>> corner_peaks(response, threshold_rel=0)
-=======
-    array([[2, 2],
-           [2, 3],
-           [3, 2],
-           [3, 3]])
     >>> corner_peaks(response)
->>>>>>> e19fa1f4
     array([[2, 2]])
 
     """

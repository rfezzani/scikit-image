--- conflicted
+++ resolved
@@ -195,38 +195,6 @@
         nd_image[2, 2, 2] = 1
         expected = np.zeros_like(nd_image, dtype=np.bool)
         expected[2, 2, 2] = True
-<<<<<<< HEAD
-        expectedNoBorder = np.zeros_like(nd_image, dtype=bool)
-        expectedNoBorder[0, 0, 1] = True
-        expectedNoBorder[3, 0, 0] = True
-        result = peak.peak_local_max(nd_image, min_distance=2,
-                                     exclude_border=2, indices=False)
-        assert_equal(result, expected)
-        # Check that bools work as expected
-        assert_equal(
-            peak.peak_local_max(nd_image, min_distance=2,
-                                exclude_border=2, indices=False),
-            peak.peak_local_max(nd_image, min_distance=2,
-                                exclude_border=True, indices=False)
-            )
-        assert_equal(
-            peak.peak_local_max(nd_image, min_distance=2,
-                                exclude_border=0, indices=False),
-            peak.peak_local_max(nd_image, min_distance=2,
-                                exclude_border=False, indices=False)
-            )
-        # Check both versions with  no border
-        assert_equal(
-            peak.peak_local_max(nd_image, min_distance=2,
-                                exclude_border=0, indices=False),
-            expectedNoBorder,
-            )
-        expectedNoBorder[2, 2, 2] = True
-        assert_equal(
-            peak.peak_local_max(nd_image,
-                                exclude_border=False, indices=False),
-            expectedNoBorder,
-=======
         expectedNoBorder = nd_image > 0
         with expected_warnings(["indices argument is deprecated"]):
             result = peak.peak_local_max(nd_image, min_distance=2,
@@ -255,7 +223,6 @@
                 peak.peak_local_max(nd_image,
                                     exclude_border=False, indices=False),
                 expectedNoBorder,
->>>>>>> c82a3c8c
             )
 
     def test_empty(self):
@@ -271,7 +238,7 @@
     def test_empty_non2d_indices(self):
         image = np.zeros((10, 10, 10))
         result = peak.peak_local_max(image,
-                                     footprint=np.ones((3, 3, 3), bool),
+                                     footprint=np.ones((3, 3), bool),
                                      min_distance=1, threshold_rel=0,
                                      exclude_border=False)
         assert result.shape == (0, image.ndim)
@@ -390,19 +357,6 @@
         '''
         image = np.random.uniform(size=(10, 20))
         footprint = np.array([[1]])
-<<<<<<< HEAD
-        result = peak.peak_local_max(image,
-                                     labels=np.ones((10, 20), dtype=int),
-                                     footprint=footprint,
-                                     min_distance=0, threshold_rel=0,
-                                     threshold_abs=-1, indices=False,
-                                     exclude_border=False)
-        assert np.all(result)
-        result = peak.peak_local_max(image, min_distance=0,
-                                     footprint=footprint,
-                                     threshold_abs=-1, indices=False,
-                                     exclude_border=False)
-=======
         with expected_warnings(["indices argument is deprecated"]):
             result = peak.peak_local_max(image, labels=np.ones((10, 20)),
                                          footprint=footprint,
@@ -415,38 +369,37 @@
                                          threshold_abs=-1,
                                          indices=False,
                                          exclude_border=False)
->>>>>>> c82a3c8c
         assert np.all(result)
 
     def test_3D(self):
         image = np.zeros((30, 30, 30))
-        image[16, 16, 16] = 1
+        image[15, 15, 15] = 1
         image[5, 5, 5] = 1
         assert_equal(peak.peak_local_max(image, min_distance=10, threshold_rel=0),
-                     [[16, 16, 16]])
+                     [[15, 15, 15]])
         assert_equal(peak.peak_local_max(image, min_distance=6, threshold_rel=0),
-                     [[16, 16, 16]])
+                     [[15, 15, 15]])
         assert sorted(peak.peak_local_max(image, min_distance=10, threshold_rel=0,
                                           exclude_border=False).tolist()) == \
-            [[5, 5, 5], [16, 16, 16]]
+            [[5, 5, 5], [15, 15, 15]]
         assert sorted(peak.peak_local_max(image, min_distance=5,
                                           threshold_rel=0).tolist()) == \
-            [[5, 5, 5], [16, 16, 16]]
+            [[5, 5, 5], [15, 15, 15]]
 
     def test_4D(self):
         image = np.zeros((30, 30, 30, 30))
-        image[16, 16, 16, 16] = 1
+        image[15, 15, 15, 15] = 1
         image[5, 5, 5, 5] = 1
         assert_equal(peak.peak_local_max(image, min_distance=10, threshold_rel=0),
-                     [[16, 16, 16, 16]])
+                     [[15, 15, 15, 15]])
         assert_equal(peak.peak_local_max(image, min_distance=6, threshold_rel=0),
-                     [[16, 16, 16, 16]])
+                     [[15, 15, 15, 15]])
         assert sorted(peak.peak_local_max(image, min_distance=10, threshold_rel=0,
                                           exclude_border=False).tolist()) == \
-            [[5, 5, 5, 5], [16, 16, 16, 16]]
+            [[5, 5, 5, 5], [15, 15, 15, 15]]
         assert sorted(peak.peak_local_max(image, min_distance=5,
                                           threshold_rel=0).tolist()) == \
-            [[5, 5, 5, 5], [16, 16, 16, 16]]
+            [[5, 5, 5, 5], [15, 15, 15, 15]]
 
     def test_threshold_rel_default(self):
         image = np.ones((5, 5))

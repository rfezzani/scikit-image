--- conflicted
+++ resolved
@@ -4,11 +4,7 @@
 
 from skimage import util
 from skimage import data
-<<<<<<< HEAD
 from skimage.color import rgb2gray
-=======
-from skimage import color
->>>>>>> d714bd46
 from skimage.draw import circle
 from skimage._shared._warnings import expected_warnings
 from skimage.filters.thresholding import (threshold_local,
@@ -571,14 +567,14 @@
 def test_multiotsu_output():
     image = np.zeros((100, 100), dtype='int')
     coords = [(25, 25), (50, 50), (75, 75)]
-    values = [64, 128, 194]
+    values = [64, 128, 192]
     for coor, val in zip(coords, values):
         rr, cc = circle(coor[1], coor[0], 20)
         image[rr, cc] = val
     thresholds = [1, 128]
     assert np.array_equal(thresholds, threshold_multiotsu(image))
 
-    image = color.rgb2gray(data.astronaut())
+    image = rgb2gray(data.astronaut())
     assert_almost_equal(threshold_multiotsu(image, 2), 0.43945312)
 
 

from ._find_contours import find_contours
from ._marching_cubes import (marching_cubes, mesh_surface_area,
                              correct_mesh_orientation)
from ._regionprops import regionprops, perimeter
from ._structural_similarity import structural_similarity
from ._polygon import approximate_polygon, subdivide_polygon
from ._pnpoly import points_in_poly, grid_points_in_poly
from ._moments import moments, moments_central, moments_normalized, moments_hu
from .profile import profile_line
from .fit import LineModel, CircleModel, EllipseModel, ransac
from .block import block_reduce
<<<<<<< HEAD
from ._label import label
=======
from ._ccomp import label
>>>>>>> d3bb5525


__all__ = ['find_contours',
           'regionprops',
           'perimeter',
           'structural_similarity',
           'approximate_polygon',
           'subdivide_polygon',
           'LineModel',
           'CircleModel',
           'EllipseModel',
           'ransac',
           'block_reduce',
           'moments',
           'moments_central',
           'moments_normalized',
           'moments_hu',
           'marching_cubes',
           'mesh_surface_area',
           'correct_mesh_orientation',
           'profile_line',
<<<<<<< HEAD
           'label']
=======
           'label',
           'points_in_poly',
           'grid_points_in_poly']
>>>>>>> d3bb5525
<|MERGE_RESOLUTION|>--- conflicted
+++ resolved
@@ -9,11 +9,7 @@
 from .profile import profile_line
 from .fit import LineModel, CircleModel, EllipseModel, ransac
 from .block import block_reduce
-<<<<<<< HEAD
-from ._label import label
-=======
 from ._ccomp import label
->>>>>>> d3bb5525
 
 
 __all__ = ['find_contours',
@@ -35,10 +31,6 @@
            'mesh_surface_area',
            'correct_mesh_orientation',
            'profile_line',
-<<<<<<< HEAD
-           'label']
-=======
            'label',
            'points_in_poly',
-           'grid_points_in_poly']
->>>>>>> d3bb5525
+           'grid_points_in_poly']
from warnings import warn
import numpy as np
from scipy import ndimage as ndi


def profile_line(image, src, dst, linewidth=1,
<<<<<<< HEAD
                 order=1, mode=None, cval=0.0,
=======
                 order=None, mode='constant', cval=0.0,
>>>>>>> 6ac8b0fd
                 *, reduce_func=np.mean):
    """Return the intensity profile of an image measured along a scan line.

    Parameters
    ----------
    image : ndarray, shape (M, N[, C])
        The image, either grayscale (2D array) or multichannel
        (3D array, where the final axis contains the channel
        information).
    src : array_like, shape (2, )
        The coordinates of the start point of the scan line.
    dst : array_like, shape (2, )
        The coordinates of the end point of the scan
        line. The destination point is *included* in the profile, in
        contrast to standard numpy indexing.
    linewidth : int, optional
        Width of the scan, perpendicular to the line
    order : int in {0, 1, 2, 3, 4, 5}, optional
        The order of the spline interpolation, default is 0 if
        image.dtype is bool and 1 otherwise. The order has to be in
        the range 0-5. See `skimage.transform.warp` for detail.
    mode : {'constant', 'nearest', 'reflect', 'mirror', 'wrap'}, optional
        How to compute any values falling outside of the image.
    cval : float, optional
        If `mode` is 'constant', what constant value to use outside the image.
    reduce_func : callable, optional
        Function used to calculate the aggregation of pixel values
        perpendicular to the profile_line direction when `linewidth` > 1.
        If set to None the unreduced array will be returned.

    Returns
    -------
    return_value : array
        The intensity profile along the scan line. The length of the profile
        is the ceil of the computed length of the scan line.

    Examples
    --------
    >>> x = np.array([[1, 1, 1, 2, 2, 2]])
    >>> img = np.vstack([np.zeros_like(x), x, x, x, np.zeros_like(x)])
    >>> img
    array([[0, 0, 0, 0, 0, 0],
           [1, 1, 1, 2, 2, 2],
           [1, 1, 1, 2, 2, 2],
           [1, 1, 1, 2, 2, 2],
           [0, 0, 0, 0, 0, 0]])
    >>> profile_line(img, (2, 1), (2, 4))
    array([1., 1., 2., 2.])
    >>> profile_line(img, (1, 0), (1, 6), cval=4)
    array([1., 1., 1., 2., 2., 2., 4.])

    The destination point is included in the profile, in contrast to
    standard numpy indexing.
    For example:

    >>> profile_line(img, (1, 0), (1, 6))  # The final point is out of bounds
    array([1., 1., 1., 2., 2., 2., 0.])
    >>> profile_line(img, (1, 0), (1, 5))  # This accesses the full first row
    array([1., 1., 1., 2., 2., 2.])

    For different reduce_func inputs:

    >>> profile_line(img, (1, 0), (1, 3), linewidth=3, reduce_func=np.mean)
    array([0.66666667, 0.66666667, 0.66666667, 1.33333333])
    >>> profile_line(img, (1, 0), (1, 3), linewidth=3, reduce_func=np.max)
    array([1, 1, 1, 2])
    >>> profile_line(img, (1, 0), (1, 3), linewidth=3, reduce_func=np.sum)
    array([2, 2, 2, 4])

    The unreduced array will be returned when `reduce_func` is None or when
    `reduce_func` acts on each pixel value individually.

    >>> profile_line(img, (1, 2), (4, 2), linewidth=3, order=0,
    ...     reduce_func=None)
    array([[1, 1, 2],
           [1, 1, 2],
           [1, 1, 2],
           [0, 0, 0]])
    >>> profile_line(img, (1, 0), (1, 3), linewidth=3, reduce_func=np.sqrt)
    array([[1.        , 1.        , 0.        ],
           [1.        , 1.        , 0.        ],
           [1.        , 1.        , 0.        ],
           [1.41421356, 1.41421356, 0.        ]])

    """
<<<<<<< HEAD

    if mode is None:
        warn("Default out of bounds interpolation mode 'constant' is "
             "deprecated. In version 0.19 it will be set to 'reflect'. "
             "To avoid this warning, set `mode=` explicitly.",
             FutureWarning, stacklevel=2)
        mode = 'constant'
=======
    if order is None:
        order = 0 if image.dtype == bool else 1

    if image.dtype == bool and order != 0:
        warn("Input image dtype is bool. Interpolation is not defined "
             "with bool data type. Please set order to 0 or explicitely "
             "cast input image to another data type. Starting from version "
             "0.19 a ValueError will be raised instead of this warning.",
             FutureWarning, stacklevel=2)
>>>>>>> 6ac8b0fd

    perp_lines = _line_profile_coordinates(src, dst, linewidth=linewidth)
    if image.ndim == 3:
        pixels = [ndi.map_coordinates(image[..., i], perp_lines,
                                      prefilter=order > 1,
                                      order=order, mode=mode,
                                      cval=cval) for i in
                  range(image.shape[2])]
        pixels = np.transpose(np.asarray(pixels), (1, 2, 0))
    else:
        pixels = ndi.map_coordinates(image, perp_lines, prefilter=order > 1,
                                     order=order, mode=mode, cval=cval)
    # The outputted array with reduce_func=None gives an array where the
    # row values (axis=1) are flipped. Here, we make this consistent.
    pixels = np.flip(pixels, axis=1)

    if reduce_func is None:
        intensities = pixels
    else:
        try:
            intensities = reduce_func(pixels, axis=1)
        except TypeError:  # function doesn't allow axis kwarg
            intensities = np.apply_along_axis(reduce_func, arr=pixels, axis=1)

    return intensities


def _line_profile_coordinates(src, dst, linewidth=1):
    """Return the coordinates of the profile of an image along a scan line.

    Parameters
    ----------
    src : 2-tuple of numeric scalar (float or int)
        The start point of the scan line.
    dst : 2-tuple of numeric scalar (float or int)
        The end point of the scan line.
    linewidth : int, optional
        Width of the scan, perpendicular to the line

    Returns
    -------
    coords : array, shape (2, N, C), float
        The coordinates of the profile along the scan line. The length of the
        profile is the ceil of the computed length of the scan line.

    Notes
    -----
    This is a utility method meant to be used internally by skimage functions.
    The destination point is included in the profile, in contrast to
    standard numpy indexing.
    """
    src_row, src_col = src = np.asarray(src, dtype=float)
    dst_row, dst_col = dst = np.asarray(dst, dtype=float)
    d_row, d_col = dst - src
    theta = np.arctan2(d_row, d_col)

    length = int(np.ceil(np.hypot(d_row, d_col) + 1))
    # we add one above because we include the last point in the profile
    # (in contrast to standard numpy indexing)
    line_col = np.linspace(src_col, dst_col, length)
    line_row = np.linspace(src_row, dst_row, length)

    # we subtract 1 from linewidth to change from pixel-counting
    # (make this line 3 pixels wide) to point distances (the
    # distance between pixel centers)
    col_width = (linewidth - 1) * np.sin(-theta) / 2
    row_width = (linewidth - 1) * np.cos(theta) / 2
    perp_rows = np.array([np.linspace(row_i - row_width, row_i + row_width,
                                      linewidth) for row_i in line_row])
    perp_cols = np.array([np.linspace(col_i - col_width, col_i + col_width,
                                      linewidth) for col_i in line_col])
    return np.array([perp_rows, perp_cols])<|MERGE_RESOLUTION|>--- conflicted
+++ resolved
@@ -4,11 +4,7 @@
 
 
 def profile_line(image, src, dst, linewidth=1,
-<<<<<<< HEAD
-                 order=1, mode=None, cval=0.0,
-=======
-                 order=None, mode='constant', cval=0.0,
->>>>>>> 6ac8b0fd
+                 order=None, mode=None, cval=0.0,
                  *, reduce_func=np.mean):
     """Return the intensity profile of an image measured along a scan line.
 
@@ -92,17 +88,7 @@
            [1.        , 1.        , 0.        ],
            [1.        , 1.        , 0.        ],
            [1.41421356, 1.41421356, 0.        ]])
-
     """
-<<<<<<< HEAD
-
-    if mode is None:
-        warn("Default out of bounds interpolation mode 'constant' is "
-             "deprecated. In version 0.19 it will be set to 'reflect'. "
-             "To avoid this warning, set `mode=` explicitly.",
-             FutureWarning, stacklevel=2)
-        mode = 'constant'
-=======
     if order is None:
         order = 0 if image.dtype == bool else 1
 
@@ -112,7 +98,12 @@
              "cast input image to another data type. Starting from version "
              "0.19 a ValueError will be raised instead of this warning.",
              FutureWarning, stacklevel=2)
->>>>>>> 6ac8b0fd
+    if mode is None:
+        warn("Default out of bounds interpolation mode 'constant' is "
+             "deprecated. In version 0.19 it will be set to 'reflect'. "
+             "To avoid this warning, set `mode=` explicitly.",
+             FutureWarning, stacklevel=2)
+        mode = 'constant'
 
     perp_lines = _line_profile_coordinates(src, dst, linewidth=linewidth)
     if image.ndim == 3:

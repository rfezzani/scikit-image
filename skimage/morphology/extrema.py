"""extrema.py - local minima and maxima

This module provides functions to find local maxima and minima of an image.
Here, local maxima (minima) are defined as connected sets of pixels with equal
gray level which is strictly greater (smaller) than the gray level of all
pixels in direct neighborhood of the connected set. In addition, the module
provides the related functions h-maxima and h-minima.

Soille, P. (2003). Morphological Image Analysis: Principles and Applications
(2nd ed.), Chapter 6. Springer-Verlag New York, Inc.
"""

from __future__ import absolute_import

import numpy as np
from scipy import ndimage as ndi

from ..util import dtype_limits, invert, crop
from . import greyreconstruct
from .watershed import _offsets_to_raveled_neighbors
from ._extrema_cy import _local_maxima


def _add_constant_clip(image, const_value):
    """Add constant to the image while handling overflow issues gracefully.
    """
    min_dtype, max_dtype = dtype_limits(image, clip_negative=False)

    if const_value > (max_dtype - min_dtype):
        raise ValueError("The added constant is not compatible"
                         "with the image data type.")

    result = image + const_value
    result[image > max_dtype-const_value] = max_dtype
    return(result)


def _subtract_constant_clip(image, const_value):
    """Subtract constant from image while handling underflow issues.
    """
    min_dtype, max_dtype = dtype_limits(image, clip_negative=False)

    if const_value > (max_dtype-min_dtype):
        raise ValueError("The subtracted constant is not compatible"
                         "with the image data type.")

    result = image - const_value
    result[image < (const_value + min_dtype)] = min_dtype
    return(result)


def h_maxima(image, h, selem=None):
    """Determine all maxima of the image with height >= h.

    The local maxima are defined as connected sets of pixels with equal
    grey level strictly greater than the grey level of all pixels in direct
    neighborhood of the set.

    A local maximum M of height h is a local maximum for which
    there is at least one path joining M with a higher maximum on which the
    minimal value is f(M) - h (i.e. the values along the path are not
    decreasing by more than h with respect to the maximum's value) and no
    path for which the minimal value is greater.

    Parameters
    ----------
    image : ndarray
        The input image for which the maxima are to be calculated.
    h : unsigned integer
        The minimal height of all extracted maxima.
    selem : ndarray, optional
        The neighborhood expressed as an n-D array of 1's and 0's.
        Default is the ball of radius 1 according to the maximum norm
        (i.e. a 3x3 square for 2D images, a 3x3x3 cube for 3D images, etc.)

    Returns
    -------
    h_max : ndarray
       The maxima of height >= h. The result image is a binary image, where
       pixels belonging to the selected maxima take value 1, the others
       take value 0.

    See also
    --------
    skimage.morphology.extrema.h_minima
    skimage.morphology.extrema.local_maxima
    skimage.morphology.extrema.local_minima

    References
    ----------
    .. [1] Soille, P., "Morphological Image Analysis: Principles and
           Applications" (Chapter 6), 2nd edition (2003), ISBN 3540429883.

    Examples
    --------
    >>> import numpy as np
    >>> from skimage.morphology import extrema

    We create an image (quadratic function with a maximum in the center and
    4 additional constant maxima.
    The heights of the maxima are: 1, 21, 41, 61, 81, 101

    >>> w = 10
    >>> x, y = np.mgrid[0:w,0:w]
    >>> f = 20 - 0.2*((x - w/2)**2 + (y-w/2)**2)
    >>> f[2:4,2:4] = 40; f[2:4,7:9] = 60; f[7:9,2:4] = 80; f[7:9,7:9] = 100
    >>> f = f.astype(np.int)

    We can calculate all maxima with a height of at least 40:

    >>> maxima = extrema.h_maxima(f, 40)

    The resulting image will contain 4 local maxima.
    """
    if np.issubdtype(image.dtype, np.floating):
        resolution = 2 * np.finfo(image.dtype).resolution
        if h < resolution:
            h = resolution
        h_corrected = h - resolution / 2.0
        shifted_img = image - h
    else:
        shifted_img = _subtract_constant_clip(image, h)
        h_corrected = h

    rec_img = greyreconstruct.reconstruction(shifted_img, image,
                                             method='dilation', selem=selem)
    residue_img = image - rec_img
    h_max = np.zeros(image.shape, dtype=np.uint8)
    h_max[residue_img >= h_corrected] = 1
    return h_max


def h_minima(image, h, selem=None):
    """Determine all minima of the image with depth >= h.

    The local minima are defined as connected sets of pixels with equal
    grey level strictly smaller than the grey levels of all pixels in direct
    neighborhood of the set.

    A local minimum M of depth h is a local minimum for which
    there is at least one path joining M with a deeper minimum on which the
    maximal value is f(M) + h (i.e. the values along the path are not
    increasing by more than h with respect to the minimum's value) and no
    path for which the maximal value is smaller.

    Parameters
    ----------
    image : ndarray
        The input image for which the minima are to be calculated.
    h : unsigned integer
        The minimal depth of all extracted minima.
    selem : ndarray, optional
        The neighborhood expressed as an n-D array of 1's and 0's.
        Default is the ball of radius 1 according to the maximum norm
        (i.e. a 3x3 square for 2D images, a 3x3x3 cube for 3D images, etc.)

    Returns
    -------
    h_min : ndarray
       The minima of depth >= h. The result image is a binary image, where
       pixels belonging to the selected minima take value 1, the other pixels
       take value 0.

    See also
    --------
    skimage.morphology.extrema.h_maxima
    skimage.morphology.extrema.local_maxima
    skimage.morphology.extrema.local_minima

    References
    ----------
    .. [1] Soille, P., "Morphological Image Analysis: Principles and
           Applications" (Chapter 6), 2nd edition (2003), ISBN 3540429883.

    Examples
    --------
    >>> import numpy as np
    >>> from skimage.morphology import extrema

    We create an image (quadratic function with a minimum in the center and
    4 additional constant maxima.
    The depth of the minima are: 1, 21, 41, 61, 81, 101

    >>> w = 10
    >>> x, y = np.mgrid[0:w,0:w]
    >>> f = 180 + 0.2*((x - w/2)**2 + (y-w/2)**2)
    >>> f[2:4,2:4] = 160; f[2:4,7:9] = 140; f[7:9,2:4] = 120; f[7:9,7:9] = 100
    >>> f = f.astype(np.int)

    We can calculate all minima with a depth of at least 40:

    >>> minima = extrema.h_minima(f, 40)

    The resulting image will contain 4 local minima.
    """
    if np.issubdtype(image.dtype, np.floating):
        resolution = 2 * np.finfo(image.dtype).resolution
        if h < resolution:
            h = resolution
        h_corrected = h - resolution / 2.0
        shifted_img = image + h
    else:
        shifted_img = _add_constant_clip(image, h)
        h_corrected = h

    rec_img = greyreconstruct.reconstruction(shifted_img, image,
                                             method='erosion', selem=selem)
    residue_img = rec_img - image
    h_min = np.zeros(image.shape, dtype=np.uint8)
    h_min[residue_img >= h_corrected] = 1
    return h_min


def _set_edge_values_inplace(image, value):
    """Set edge values along all axes to a constant value.

    Parameters
    ----------
    image : ndarray
        The array to modify inplace.
    value : scalar
        The value to use. Should be compatible with `image`'s dtype.

    Examples
    --------
    >>> image = np.zeros((4, 5), dtype=int)
    >>> _set_edge_values_inplace(image, 1)
    >>> image
    array([[1, 1, 1, 1, 1],
           [1, 0, 0, 0, 1],
           [1, 0, 0, 0, 1],
           [1, 1, 1, 1, 1]])
    """
    for axis in range(image.ndim):
        sl = [slice(None)] * image.ndim
        # Set edge in front
        sl[axis] = 0
        image[sl] = value
        # Set edge to the end
        sl[axis] = -1
        image[sl] = value


def _fast_pad(image, value):
    """Pad an array on all axes with one constant value.

    Parameters
    ----------
    image : ndarray
        Image to pad.
    value : scalar
         The value to use. Should be compatible with `image`'s dtype.

    Returns
    -------
    padded_image : ndarray
        The new image.

    Notes
    -----
    The output of this function is equivalent to::

        np.pad(image, mode="constant", constant_values=value)

    However this method needs to only allocate and copy once which can result
    in significant speed gains if `image` is large.

    Examples
    --------
    >>> _fast_pad(np.zeros((2, 3), dtype=int), 4)
    array([[4, 4, 4, 4, 4],
           [4, 0, 0, 0, 4],
           [4, 0, 0, 0, 4],
           [4, 4, 4, 4, 4]])
    """
    # Allocate padded image
    new_shape = np.array(image.shape) + 2
    new_image = np.empty(new_shape, dtype=image.dtype, order="C")

    # Copy old image into new space
    original_slice = tuple(slice(1, -1) for _ in range(image.ndim))
    new_image[original_slice] = image
    # and set the edge values
    _set_edge_values_inplace(new_image, value)

    return new_image


def _resolve_neighborhood(selem, connectivity, ndim):
    """Validate or create structuring element for use in `local_maxima`.

    Depending on the values of `connectivity` and `selem` this function
    either creates a new structuring element (`selem` is None) using
    `connectivity` or validates the given structuring element (`selem` is not
    None).

    Parameters
    ----------
    selem : array-like or None
        The structuring element to validate. See same argument in
        `local_maxima`.
    connectivity : int or None
        A number used to determine the neighborhood of each evaluated pixel.
        See same argument in `local_maxima`.
    ndim : int
        Number of dimensions `selem` ought to have.

    Returns
    -------
    selem : ndarray
        Validated or new structuring element specifying the neighborhood.
    """
    if selem is None:
        if connectivity is None:
            connectivity = ndim
        selem = ndi.generate_binary_structure(ndim, connectivity)
    else:
        # Validate custom structured element
        selem = np.asarray(selem, dtype=bool)
        # Must specify neighbors for all dimensions
        if selem.ndim != ndim:
            raise ValueError("selem and image must have the same number of "
                             "dimensions")
        # Must only specify direct neighbors
        if any(s != 3 for s in selem.shape):
            raise ValueError("dimension size in selem is not 3")

    return selem


def local_maxima(image, selem=None, connectivity=None, indices=False,
                 allow_borders=True):
    """Find local maxima of n-dimensional array.

    The local maxima are defined as connected sets of pixels with equal gray
    level (plateaus) strictly greater than the gray levels of all pixels in the
    neighborhood.

    Parameters
    ----------
    image : ndarray
        An n-dimensional array.
    selem : ndarray, optional
        A structuring element used to determine the neighborhood of each
        evaluated pixel. It must contain only 1's and 0's, have the same number
        of dimensions as `image`. If not given, all adjacent pixels are
        considered as part of the neighborhood.
    connectivity : int, optional
        A number used to determine the neighborhood of each evaluated pixel.
        Adjacent pixels whose squared distance from the center is larger or
        equal to `connectivity` are considered neighbors. Ignored if
        `selem` is not None.
    indices : bool, optional
        If True, the output will be an array representing indices of local
        maxima. If False, the output will be an array of 0's and 1's with the
        same shape as `image`.
    allow_borders : bool, optional
        If true, plateaus that touch the image border are valid maxima.

    Returns
    -------
    maxima : ndarray or tuple[ndarray]
        If `indices` is false, an array with the same shape as `image` is
        returned with 1's indicating the position of local maxima
        (0 otherwise). If `indices` is true, a tuple of one-dimensional arrays
        containing the coordinates (indices) of all found maxima.

    See Also
    --------
    skimage.morphology.local_minima
    skimage.morphology.h_maxima
    skimage.morphology.h_minima

    Notes
    -----
    This function operates on the following ideas:

    1. Make a first pass over the image's last dimension and flag candidates
       for local maxima by comparing pixels in only one direction.
       If the pixels aren't connected in the last dimension all pixels are
       flagged as candidates instead.

    For each candidate:

    2. Perform a flood-fill to find all connected pixels that have the same
       gray value and are part of the plateau.
    3. Consider the connected neighborhood of a plateau: if no bordering sample
       has a higher gray level, mark the plateau as a definite local maximum.

    Examples
    --------
    >>> from skimage.morphology import local_maxima
    >>> image = np.zeros((4, 7), dtype=int)
    >>> image[1:3, 1:3] = 1
    >>> image[3, 0] = 1
    >>> image[1:3, 4:6] = 2
    >>> image[3, 6] = 3
    >>> image
    array([[0, 0, 0, 0, 0, 0, 0],
           [0, 1, 1, 0, 2, 2, 0],
           [0, 1, 1, 0, 2, 2, 0],
           [1, 0, 0, 0, 0, 0, 3]])

    Find local maxima by comparing to all neighboring pixels (maximal
    connectivity):

    >>> local_maxima(image)
    array([[0, 0, 0, 0, 0, 0, 0],
           [0, 1, 1, 0, 0, 0, 0],
           [0, 1, 1, 0, 0, 0, 0],
           [1, 0, 0, 0, 0, 0, 1]], dtype=uint8)
    >>> local_maxima(image, indices=True)
    (array([1, 1, 2, 2, 3, 3]), array([1, 2, 1, 2, 0, 6]))

    Find local maxima without comparing to diagonal pixels (connectivity 1):

    >>> local_maxima(image, connectivity=1)
    array([[0, 0, 0, 0, 0, 0, 0],
           [0, 1, 1, 0, 1, 1, 0],
           [0, 1, 1, 0, 1, 1, 0],
           [1, 0, 0, 0, 0, 0, 1]], dtype=uint8)

    and exclude maxima that border the image edge:

    >>> local_maxima(image, connectivity=1, allow_borders=False)
    array([[0, 0, 0, 0, 0, 0, 0],
           [0, 1, 1, 0, 1, 1, 0],
           [0, 1, 1, 0, 1, 1, 0],
           [0, 0, 0, 0, 0, 0, 0]], dtype=uint8)
    """
    image = np.asarray(image, order="C")
    if image.size == 0:
        # Return early for empty input
        return np.array([], dtype=(np.intp if indices else np.uint8))

    if allow_borders:
        # Ensure that local maxima are always at least one smaller sample away
        # from the image border
        image = _fast_pad(image, image.min())

    selem = _resolve_neighborhood(selem, connectivity, image.ndim)
    neighbor_offsets = _offsets_to_raveled_neighbors(
        image.shape, selem, center=((1,) * image.ndim))

    # Array of flags used to store the state of each pixel during evaluation.
    # See _extrema_cy.pyx for their meaning
    flags = np.zeros(image.shape, dtype=np.uint8)
    _set_edge_values_inplace(flags, value=3)

    try:
        _local_maxima(image.ravel(), flags.ravel(), neighbor_offsets)
    except TypeError:
        if image.dtype == np.float16:
            # Provide the user with clearer error message
            raise TypeError("dtype of `image` is float16 which is not "
                            "supported, try upcasting to float32")
        else:
            raise

    if allow_borders:
        # Revert padding performed at the beginning of the function
        flags = crop(flags, 1)
    else:
        # No padding was performed but set edge values back to 0
        _set_edge_values_inplace(flags, value=0)

    if indices:
        return np.nonzero(flags)
    else:
        return flags

<<<<<<< HEAD
    >>> w = 12
    >>> x, y = np.mgrid[0:w,0:w]
    >>> f = 180 + 0.2*((x - w/2)**2 + (y-w/2)**2)
    >>> f[2:3,1:5] = 160; f[2:4,9:11] = 140; f[9:11,2:4] = 120
    >>> f[9:10,9:11] = 100; f[10,10] = 100
    >>> f = f.astype(np.int)
=======
>>>>>>> ef7ef1aa

def local_minima(image, selem=None, connectivity=None, indices=False,
                 allow_borders=True):
    """Find local minima of n-dimensional array.

    The local minima are defined as connected sets of pixels with equal gray
    level (plateaus) strictly smaller than the gray levels of all pixels in the
    neighborhood.

    Parameters
    ----------
    image : ndarray
        An n-dimensional array.
    selem : ndarray, optional
        A structuring element used to determine the neighborhood of each
        evaluated pixel. It must contain only 1's and 0's, have the same number
        of dimensions as `image`. If not given, all adjacent pixels are
        considered as part of the neighborhood.
    connectivity : int, optional
        A number used to determine the neighborhood of each evaluated pixel.
        Adjacent pixels whose squared distance from the center is larger or
        equal to `connectivity` are considered neighbors. Ignored if
        `selem` is not None.
    indices : bool, optional
        If True, the output will be an array representing indices of local
        minima. If False, the output will be an array of 0's and 1's with the
        same shape as `image`.
    allow_borders : bool, optional
        If true, plateaus that touch the image border are valid minima.

    Returns
    -------
    minima : ndarray or tuple[ndarray]
        If `indices` is false, an array with the same shape as `image` is
        returned with 1's indicating the position of local minima
        (0 otherwise). If `indices` is true, a tuple of one-dimensional arrays
        containing the coordinates (indices) of all found minima.

    See Also
    --------
    skimage.morphology.local_maxima
    skimage.morphology.h_maxima
    skimage.morphology.h_minima

    Notes
    -----
    This function operates on the following ideas:

    1. Make a first pass over the image's last dimension and flag candidates
       for local minima by comparing pixels in only one direction.
       If the pixels aren't connected in the last dimension all pixels are
       flagged as candidates instead.

    For each candidate:

    2. Perform a flood-fill to find all connected pixels that have the same
       gray value and are part of the plateau.
    3. Consider the connected neighborhood of a plateau: if no bordering sample
       has a smaller gray level, mark the plateau as a definite local minimum.

    Examples
    --------
    >>> from skimage.morphology import local_minima
    >>> image = np.zeros((4, 7), dtype=int)
    >>> image[1:3, 1:3] = -1
    >>> image[3, 0] = -1
    >>> image[1:3, 4:6] = -2
    >>> image[3, 6] = -3
    >>> image
    array([[ 0,  0,  0,  0,  0,  0,  0],
           [ 0, -1, -1,  0, -2, -2,  0],
           [ 0, -1, -1,  0, -2, -2,  0],
           [-1,  0,  0,  0,  0,  0, -3]])

    Find local minima by comparing to all neighboring pixels (maximal
    connectivity):

    >>> local_minima(image)
    array([[0, 0, 0, 0, 0, 0, 0],
           [0, 1, 1, 0, 0, 0, 0],
           [0, 1, 1, 0, 0, 0, 0],
           [1, 0, 0, 0, 0, 0, 1]], dtype=uint8)
    >>> local_minima(image, indices=True)
    (array([1, 1, 2, 2, 3, 3]), array([1, 2, 1, 2, 0, 6]))

    Find local minima without comparing to diagonal pixels (connectivity 1):

    >>> local_minima(image, connectivity=1)
    array([[0, 0, 0, 0, 0, 0, 0],
           [0, 1, 1, 0, 1, 1, 0],
           [0, 1, 1, 0, 1, 1, 0],
           [1, 0, 0, 0, 0, 0, 1]], dtype=uint8)

    and exclude minima that border the image edge:

    >>> local_minima(image, connectivity=1, allow_borders=False)
    array([[0, 0, 0, 0, 0, 0, 0],
           [0, 1, 1, 0, 1, 1, 0],
           [0, 1, 1, 0, 1, 1, 0],
           [0, 0, 0, 0, 0, 0, 0]], dtype=uint8)
    """
    return local_maxima(
        image=invert(image),
        selem=selem,
        connectivity=connectivity,
        indices=indices,
        allow_borders=allow_borders
    )<|MERGE_RESOLUTION|>--- conflicted
+++ resolved
@@ -469,15 +469,6 @@
     else:
         return flags
 
-<<<<<<< HEAD
-    >>> w = 12
-    >>> x, y = np.mgrid[0:w,0:w]
-    >>> f = 180 + 0.2*((x - w/2)**2 + (y-w/2)**2)
-    >>> f[2:3,1:5] = 160; f[2:4,9:11] = 140; f[9:11,2:4] = 120
-    >>> f[9:10,9:11] = 100; f[10,10] = 100
-    >>> f = f.astype(np.int)
-=======
->>>>>>> ef7ef1aa
 
 def local_minima(image, selem=None, connectivity=None, indices=False,
                  allow_borders=True):

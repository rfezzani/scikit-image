--- conflicted
+++ resolved
@@ -231,11 +231,8 @@
     """
 
     image = img_as_float(image)
-<<<<<<< HEAD
     use_mask = mask is not None
-=======
     dtype = image.dtype
->>>>>>> f97d2e63
 
     is_2d = False
 
@@ -288,19 +285,11 @@
     if spacing is None:
         spacing = np.ones(3, dtype=dtype)
     elif isinstance(spacing, (list, tuple)):
-<<<<<<< HEAD
-        spacing = np.ascontiguousarray(spacing, dtype=np.double)
+        spacing = np.ascontiguousarray(spacing, dtype=dtype)
 
     if not isinstance(sigma, coll.Iterable):
-        sigma = np.array([sigma, sigma, sigma], dtype=np.double)
-        sigma /= spacing.astype(np.double)
-=======
-        spacing = np.array(spacing, dtype=dtype)
-
-    if not isinstance(sigma, Iterable):
         sigma = np.array([sigma, sigma, sigma], dtype=dtype)
         sigma /= spacing.astype(dtype)
->>>>>>> f97d2e63
     elif isinstance(sigma, (list, tuple)):
         sigma = np.array(sigma, dtype=dtype)
     if (sigma > 0).any():
@@ -313,38 +302,10 @@
         [centroids, np.zeros((n_centroids, image.shape[3]))],
         axis=-1))
 
-<<<<<<< HEAD
     # Scaling of ratio in the same way as in the SLIC paper so the
     # values have the same meaning
     step = max(steps)
     ratio = 1.0 / compactness
-=======
-    # initialize cluster centroids for desired number of segments
-    grid_z, grid_y, grid_x = np.meshgrid(np.arange(depth, dtype=dtype),
-                                         np.arange(height, dtype=dtype),
-                                         np.arange(width, dtype=dtype),
-                                         indexing='ij')
-    slices = regular_grid(image.shape[:3], n_segments)
-    step_z, step_y, step_x = [int(s.step if s.step is not None else 1)
-                              for s in slices]
-    segments_z = grid_z[slices]
-    segments_y = grid_y[slices]
-    segments_x = grid_x[slices]
-
-    segments_color = np.zeros(segments_z.shape + (image.shape[3],),
-                              dtype=dtype)
-    segments = np.concatenate([segments_z[..., np.newaxis],
-                               segments_y[..., np.newaxis],
-                               segments_x[..., np.newaxis],
-                               segments_color],
-                              axis=-1).reshape(-1, 3 + image.shape[3])
-    segments = np.ascontiguousarray(segments)
-
-    # we do the scaling of ratio in the same way as in the SLIC paper
-    # so the values have the same meaning
-    step = dtype.type(max((step_z, step_y, step_x)))
-    ratio = dtype.type(1.0 / compactness)
->>>>>>> f97d2e63
 
     image = np.ascontiguousarray(image * ratio, dtype=np.double)
 

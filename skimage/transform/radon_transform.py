--- conflicted
+++ resolved
@@ -189,15 +189,10 @@
     return fourier_filter[:, np.newaxis]
 
 
-<<<<<<< HEAD
-def iradon(radon_image, theta=None, output_size=None, filter="ramp",
-           interpolation="linear", circle=True, preserve_range=None):
-=======
 @deprecate_kwarg(kwarg_mapping={'filter': 'filter_name'},
                  removed_version="0.19")
 def iradon(radon_image, theta=None, output_size=None,
            filter_name="ramp", interpolation="linear", circle=True):
->>>>>>> 6ac8b0fd
     """Inverse radon transform.
 
     Reconstruct an image from the radon transform, using the filtered
